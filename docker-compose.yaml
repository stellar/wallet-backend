services:
  wallet-backend:
    image: wallet-backend:latest
    build:
      context: ./
      dockerfile: Dockerfile

  db:
    container_name: db
    image: postgres:14-alpine
    healthcheck:
      test: ["CMD-SHELL", "pg_isready -U postgres -d wallet-backend"]
      interval: 10s
      timeout: 5s
      retries: 5
      start_period: 30s
    environment:
      POSTGRES_HOST_AUTH_METHOD: trust
      POSTGRES_DB: wallet-backend
      PGDATA: /data/postgres
      POSTGRES_INITDB_ARGS: "--auth-host=trust"
    volumes:
      - postgres-db:/data/postgres
    ports:
      - 5432:5432
    command: |
      bash -c "
      # Run default postgres initialization
      /usr/local/bin/docker-entrypoint.sh postgres &

      # Wait for startup
      sleep 10

      # Create schemas (only on first run)
      if [ ! -f /data/postgres/schemas_created ]; then
        psql -U postgres -d wallet-backend -c 'CREATE SCHEMA IF NOT EXISTS wallet_backend_mainnet;'
        psql -U postgres -d wallet-backend -c 'CREATE SCHEMA IF NOT EXISTS wallet_backend_testnet;'
        touch /data/postgres/schemas_created
      fi

<<<<<<< HEAD
  stellar-rpc:
    container_name: stellar-rpc
    image: stellar/stellar-rpc:stable
    platform: linux/amd64
=======
      # Keep postgres running
      wait
      "

  stellar-rpc-mainnet:
    container_name: stellar-rpc-mainnet
    image: stellar/stellar-rpc:23.0.1
>>>>>>> 6102bc66
    healthcheck:
      test: "curl --location 'http://localhost:8000/' -H 'Content-Type: application/json' -d '{\"jsonrpc\":\"2.0\",\"id\":8675309,\"method\":\"getHealth\"}' | grep -q '\"status\":\"healthy\"'"
      interval: 10s
      timeout: 10s
      retries: 40
      start_period: 10s
    ports:
      - 8000:8000
    volumes:
      - ./config:/config
    environment:
      NETWORK: pubnet
    entrypoint: ["/bin/bash", "/config/stellar_rpc_startup.sh"]

  stellar-rpc-testnet:
    container_name: stellar-rpc-testnet
    image: stellar/stellar-rpc:23.0.1
    healthcheck:
      test: "curl --location 'http://localhost:8000/' -H 'Content-Type: application/json' -d '{\"jsonrpc\":\"2.0\",\"id\":8675309,\"method\":\"getHealth\"}' | grep -q '\"status\":\"healthy\"'"
      interval: 10s
      timeout: 10s
      retries: 40
      start_period: 10s
    ports:
      - 8001:8000
    volumes:
      - ./config:/config
    environment:
      NETWORK: testnet
    entrypoint: ["/bin/bash", "/config/stellar_rpc_startup.sh"]

  api-testnet:
    container_name: api-testnet
    image: wallet-backend:latest
    healthcheck:
      test: "curl --fail --silent --show-error --location 'http://localhost:8002/health' | grep -q '\"status\": \"ok\"'"
      interval: 10s
      timeout: 10s
      retries: 3
    depends_on:
      wallet-backend:
        condition: service_completed_successfully
      db:
        condition: service_healthy
<<<<<<< HEAD
      stellar-rpc:
        condition: service_healthy
      ingest:
=======
      ingest-testnet:
>>>>>>> 6102bc66
        condition: service_healthy
    ports:
      - 8002:8002
    entrypoint: ""
    command:
      - sh
      - -c
      - |
        ./wallet-backend channel-account ensure ${NUMBER_CHANNEL_ACCOUNTS}
        ./wallet-backend serve
    environment:
      RPC_URL: ${RPC_URL:-http://stellar-rpc-testnet:8000}
      DATABASE_URL: postgres://postgres@db:5432/wallet-backend?sslmode=disable&search_path=wallet_backend_testnet
      PORT: 8002
      SERVER_BASE_URL: ${SERVER_BASE_URL:-http://api-testnet:8002}
      LOG_LEVEL: TRACE
<<<<<<< HEAD
      CLIENT_AUTH_PUBLIC_KEYS: ${CLIENT_AUTH_PUBLIC_KEYS:-}
      DISTRIBUTION_ACCOUNT_PUBLIC_KEY: ${DISTRIBUTION_ACCOUNT_PUBLIC_KEY:-}
      DISTRIBUTION_ACCOUNT_SIGNATURE_PROVIDER: ${DISTRIBUTION_ACCOUNT_SIGNATURE_PROVIDER:-ENV}
=======
      NETWORK: testnet
      NETWORK_PASSPHRASE: "Test SDF Network ; September 2015"
      CLIENT_AUTH_PUBLIC_KEYS: ${CLIENT_AUTH_PUBLIC_KEYS}
      DISTRIBUTION_ACCOUNT_PUBLIC_KEY: ${DISTRIBUTION_ACCOUNT_PUBLIC_KEY}
      DISTRIBUTION_ACCOUNT_PRIVATE_KEY: ${DISTRIBUTION_ACCOUNT_PRIVATE_KEY}
      DISTRIBUTION_ACCOUNT_SIGNATURE_PROVIDER: ENV
>>>>>>> 6102bc66
      NUMBER_CHANNEL_ACCOUNTS: ${NUMBER_CHANNEL_ACCOUNTS:-2}
      CHANNEL_ACCOUNT_ENCRYPTION_PASSPHRASE: ${CHANNEL_ACCOUNT_ENCRYPTION_PASSPHRASE}
      TRACKER_DSN: ${TRACKER_DSN}
      STELLAR_ENVIRONMENT: ${STELLAR_ENVIRONMENT:-development}
      WALLET_SIGNING_KEY: ${WALLET_SIGNING_KEY}

<<<<<<< HEAD
      # Env Signature Client
      DISTRIBUTION_ACCOUNT_PRIVATE_KEY: ${DISTRIBUTION_ACCOUNT_PRIVATE_KEY:-}

      # (optional) KMS Signature Client
      KMS_KEY_ARN: ${KMS_KEY_ARN:-}
      AWS_REGION: ${AWS_REGION:-}
      # (optional) Using KMS locally is necessary to inject the AWS credentials envs.
      AWS_ACCESS_KEY_ID: ${AWS_ACCESS_KEY_ID:-}
      AWS_SECRET_ACCESS_KEY: ${AWS_SECRET_ACCESS_KEY:-}
      AWS_SESSION_TOKEN: ${AWS_SESSION_TOKEN:-}

      # Channel Account
      CHANNEL_ACCOUNT_ENCRYPTION_PASSPHRASE: ${CHANNEL_ACCOUNT_ENCRYPTION_PASSPHRASE:-}
      TRACKER_DSN: ${TRACKER_DSN:-}
      STELLAR_ENVIRONMENT: ${STELLAR_ENVIRONMENT:-}

      # (optional) Integration Tests
      CLIENT_AUTH_PRIVATE_KEY: ${CLIENT_AUTH_PRIVATE_KEY:-}
      PRIMARY_SOURCE_ACCOUNT_PRIVATE_KEY: ${PRIMARY_SOURCE_ACCOUNT_PRIVATE_KEY:-}
      SECONDARY_SOURCE_ACCOUNT_PRIVATE_KEY: ${SECONDARY_SOURCE_ACCOUNT_PRIVATE_KEY:-}
=======
      # Integration Tests & Wallet Source Accounts
      CLIENT_AUTH_PRIVATE_KEY: ${CLIENT_AUTH_PRIVATE_KEY}
      PRIMARY_SOURCE_ACCOUNT_PRIVATE_KEY: ${PRIMARY_SOURCE_ACCOUNT_PRIVATE_KEY}
      PRIMARY_SOURCE_ACCOUNT_PUBLIC_KEY: ${PRIMARY_SOURCE_ACCOUNT_PUBLIC_KEY}
      SECONDARY_SOURCE_ACCOUNT_PRIVATE_KEY: ${SECONDARY_SOURCE_ACCOUNT_PRIVATE_KEY}
      SECONDARY_SOURCE_ACCOUNT_PUBLIC_KEY: ${SECONDARY_SOURCE_ACCOUNT_PUBLIC_KEY}
      WALLET_SOURCE_ACCOUNT_PRIVATE_KEY: ${WALLET_SOURCE_ACCOUNT_PRIVATE_KEY}
      WALLET_SOURCE_ACCOUNT_PUBLIC_KEY: ${WALLET_SOURCE_ACCOUNT_PUBLIC_KEY}

      # (optional) KMS Signature Client
      KMS_KEY_ARN: ${KMS_KEY_ARN}
      AWS_REGIONG: ${AWS_REGION}
      AWS_ACCESS_KEY_ID: ${AWS_ACCESS_KEY_ID}
      AWS_SECRET_ACCESS_KEY: ${AWS_SECRET_ACCESS_KEY}
      AWS_SESSION_TOKEN: ${AWS_SESSION_TOKEN}

  api-mainnet:
    container_name: api-mainnet
    image: wallet-backend:latest
    healthcheck:
      test: "curl --fail --silent --show-error --location 'http://localhost:8003/health' | grep -q '\"status\": \"ok\"'"
      interval: 10s
      timeout: 10s
      retries: 3
    depends_on:
      wallet-backend:
        condition: service_completed_successfully
      db:
        condition: service_healthy
      ingest-mainnet:
        condition: service_healthy
    ports:
      - 8003:8003
    entrypoint: ""
    command:
      - sh
      - -c
      - |
        ./wallet-backend channel-account ensure ${NUMBER_CHANNEL_ACCOUNTS}
        ./wallet-backend serve
    environment:
      RPC_URL: ${RPC_URL:-http://stellar-rpc-mainnet:8000}
      DATABASE_URL: postgres://postgres@db:5432/wallet-backend?sslmode=disable&search_path=wallet_backend_mainnet
      PORT: 8003
      SERVER_BASE_URL: ${SERVER_BASE_URL:-http://api-mainnet:8003}
      LOG_LEVEL: TRACE
      NETWORK: mainnet
      NETWORK_PASSPHRASE: "Public Global Stellar Network ; September 2015"
      CLIENT_AUTH_PUBLIC_KEYS: ${CLIENT_AUTH_PUBLIC_KEYS}
      DISTRIBUTION_ACCOUNT_PUBLIC_KEY: ${DISTRIBUTION_ACCOUNT_PUBLIC_KEY}
      DISTRIBUTION_ACCOUNT_PRIVATE_KEY: ${DISTRIBUTION_ACCOUNT_PRIVATE_KEY}
      DISTRIBUTION_ACCOUNT_SIGNATURE_PROVIDER: ENV
      NUMBER_CHANNEL_ACCOUNTS: ${NUMBER_CHANNEL_ACCOUNTS:-2}
      CHANNEL_ACCOUNT_ENCRYPTION_PASSPHRASE: ${CHANNEL_ACCOUNT_ENCRYPTION_PASSPHRASE}
      TRACKER_DSN: ${TRACKER_DSN}
      STELLAR_ENVIRONMENT: ${STELLAR_ENVIRONMENT:-development}
      WALLET_SIGNING_KEY: ${WALLET_SIGNING_KEY}

      # Integration Tests & Wallet Source Accounts
      CLIENT_AUTH_PRIVATE_KEY: ${CLIENT_AUTH_PRIVATE_KEY}
      PRIMARY_SOURCE_ACCOUNT_PRIVATE_KEY: ${PRIMARY_SOURCE_ACCOUNT_PRIVATE_KEY}
      PRIMARY_SOURCE_ACCOUNT_PUBLIC_KEY: ${PRIMARY_SOURCE_ACCOUNT_PUBLIC_KEY}
      SECONDARY_SOURCE_ACCOUNT_PRIVATE_KEY: ${SECONDARY_SOURCE_ACCOUNT_PRIVATE_KEY}
      SECONDARY_SOURCE_ACCOUNT_PUBLIC_KEY: ${SECONDARY_SOURCE_ACCOUNT_PUBLIC_KEY}
      WALLET_SOURCE_ACCOUNT_PRIVATE_KEY: ${WALLET_SOURCE_ACCOUNT_PRIVATE_KEY}
      WALLET_SOURCE_ACCOUNT_PUBLIC_KEY: ${WALLET_SOURCE_ACCOUNT_PUBLIC_KEY}

      # (optional) KMS Signature Client
      KMS_KEY_ARN: ${KMS_KEY_ARN}
      AWS_REGIONG: ${AWS_REGION}
      AWS_ACCESS_KEY_ID: ${AWS_ACCESS_KEY_ID}
      AWS_SECRET_ACCESS_KEY: ${AWS_SECRET_ACCESS_KEY}
      AWS_SESSION_TOKEN: ${AWS_SESSION_TOKEN}
>>>>>>> 6102bc66

  ingest-testnet:
    container_name: ingest-testnet
    image: wallet-backend:latest
    healthcheck:
      test: "curl --fail --silent --show-error --location 'http://localhost:8004/health' | grep -q '\"status\": \"ok\"'"
      interval: 10s
      timeout: 10s
      retries: 3
    depends_on:
      wallet-backend:
        condition: service_completed_successfully
      db:
        condition: service_healthy
<<<<<<< HEAD
      stellar-rpc:
        condition: service_healthy
=======
>>>>>>> 6102bc66
    entrypoint: ""
    command:
      - sh
      - -c
      - |
        sleep 5
        ./wallet-backend migrate up
        if [ "$STELLAR_ENVIRONMENT" = "GITHUB_WORKFLOW" ]; then
          HEALTH_RESPONSE=$(curl -s -X POST -H "Content-Type: application/json" -d '{"jsonrpc":"2.0","id":1,"method":"getHealth"}' "$$RPC_URL")
          LATEST_LEDGER=$(echo "$$HEALTH_RESPONSE" | grep -oE '"latestLedger":[0-9]+' | grep -oE '[0-9]+' || true)
          if [ -z "$$LATEST_LEDGER" ] || [ "$$LATEST_LEDGER" = "" ]; then
            ./wallet-backend ingest
          else
            ./wallet-backend ingest --start-ledger "$$LATEST_LEDGER"
          fi
        else
          ./wallet-backend ingest
        fi
    environment:
<<<<<<< HEAD
      RPC_URL: ${RPC_URL:-http://stellar-rpc:8000}
      DATABASE_URL: postgres://postgres@db:5432/wallet-backend?sslmode=disable
      TRACKER_DSN: ${TRACKER_DSN:-}
      STELLAR_ENVIRONMENT: ${STELLAR_ENVIRONMENT:-}
=======
      RPC_URL: ${RPC_URL:-http://stellar-rpc-testnet:8000}
      DATABASE_URL: postgres://postgres@db:5432/wallet-backend?sslmode=disable&search_path=wallet_backend_testnet
      INGEST_SERVER_PORT: 8004
      NETWORK: testnet
      NETWORK_PASSPHRASE: "Test SDF Network ; September 2015"
      LOG_LEVEL: TRACE
      GET_LEDGERS_LIMIT: 150
      TRACKER_DSN: ${TRACKER_DSN}
      STELLAR_ENVIRONMENT: ${STELLAR_ENVIRONMENT:-development}

  ingest-mainnet:
    container_name: ingest-mainnet
    image: wallet-backend:latest
    healthcheck:
      test: "curl --fail --silent --show-error --location 'http://localhost:8005/health' | grep -q '\"status\": \"ok\"'"
      interval: 10s
      timeout: 10s
      retries: 3
    depends_on:
      wallet-backend:
        condition: service_completed_successfully
      db:
        condition: service_healthy
    entrypoint: ""
    command:
      - sh
      - -c
      - |
        ./wallet-backend migrate up
        if [ "$STELLAR_ENVIRONMENT" = "GITHUB_WORKFLOW" ]; then
          HEALTH_RESPONSE=$(curl -s -X POST -H "Content-Type: application/json" -d '{"jsonrpc":"2.0","id":1,"method":"getHealth"}' "${RPC_URL}")
          LATEST_LEDGER=$(echo "$$HEALTH_RESPONSE" | grep -oE '"latestLedger":[0-9]+' | grep -oE '[0-9]+' || true)
          if [ -z "$$LATEST_LEDGER" ] || [ "$$LATEST_LEDGER" = "" ]; then
            ./wallet-backend ingest
          else
            ./wallet-backend ingest --start-ledger "$$LATEST_LEDGER"
          fi
        else
          ./wallet-backend ingest
        fi
    environment:
      RPC_URL: ${RPC_URL:-http://stellar-rpc-mainnet:8000}
      DATABASE_URL: postgres://postgres@db:5432/wallet-backend?sslmode=disable&search_path=wallet_backend_mainnet
      INGEST_SERVER_PORT: 8005
      NETWORK: mainnet
      NETWORK_PASSPHRASE: "Public Global Stellar Network ; September 2015"
      LOG_LEVEL: TRACE
      GET_LEDGERS_LIMIT: 20
      TRACKER_DSN: ${TRACKER_DSN}
      STELLAR_ENVIRONMENT: ${STELLAR_ENVIRONMENT:-development}
>>>>>>> 6102bc66
volumes:
  postgres-db:
    driver: local<|MERGE_RESOLUTION|>--- conflicted
+++ resolved
@@ -38,12 +38,6 @@
         touch /data/postgres/schemas_created
       fi
 
-<<<<<<< HEAD
-  stellar-rpc:
-    container_name: stellar-rpc
-    image: stellar/stellar-rpc:stable
-    platform: linux/amd64
-=======
       # Keep postgres running
       wait
       "
@@ -51,7 +45,6 @@
   stellar-rpc-mainnet:
     container_name: stellar-rpc-mainnet
     image: stellar/stellar-rpc:23.0.1
->>>>>>> 6102bc66
     healthcheck:
       test: "curl --location 'http://localhost:8000/' -H 'Content-Type: application/json' -d '{\"jsonrpc\":\"2.0\",\"id\":8675309,\"method\":\"getHealth\"}' | grep -q '\"status\":\"healthy\"'"
       interval: 10s
@@ -96,13 +89,7 @@
         condition: service_completed_successfully
       db:
         condition: service_healthy
-<<<<<<< HEAD
-      stellar-rpc:
-        condition: service_healthy
-      ingest:
-=======
       ingest-testnet:
->>>>>>> 6102bc66
         condition: service_healthy
     ports:
       - 8002:8002
@@ -119,46 +106,18 @@
       PORT: 8002
       SERVER_BASE_URL: ${SERVER_BASE_URL:-http://api-testnet:8002}
       LOG_LEVEL: TRACE
-<<<<<<< HEAD
-      CLIENT_AUTH_PUBLIC_KEYS: ${CLIENT_AUTH_PUBLIC_KEYS:-}
-      DISTRIBUTION_ACCOUNT_PUBLIC_KEY: ${DISTRIBUTION_ACCOUNT_PUBLIC_KEY:-}
-      DISTRIBUTION_ACCOUNT_SIGNATURE_PROVIDER: ${DISTRIBUTION_ACCOUNT_SIGNATURE_PROVIDER:-ENV}
-=======
       NETWORK: testnet
       NETWORK_PASSPHRASE: "Test SDF Network ; September 2015"
       CLIENT_AUTH_PUBLIC_KEYS: ${CLIENT_AUTH_PUBLIC_KEYS}
       DISTRIBUTION_ACCOUNT_PUBLIC_KEY: ${DISTRIBUTION_ACCOUNT_PUBLIC_KEY}
       DISTRIBUTION_ACCOUNT_PRIVATE_KEY: ${DISTRIBUTION_ACCOUNT_PRIVATE_KEY}
       DISTRIBUTION_ACCOUNT_SIGNATURE_PROVIDER: ENV
->>>>>>> 6102bc66
       NUMBER_CHANNEL_ACCOUNTS: ${NUMBER_CHANNEL_ACCOUNTS:-2}
       CHANNEL_ACCOUNT_ENCRYPTION_PASSPHRASE: ${CHANNEL_ACCOUNT_ENCRYPTION_PASSPHRASE}
       TRACKER_DSN: ${TRACKER_DSN}
       STELLAR_ENVIRONMENT: ${STELLAR_ENVIRONMENT:-development}
       WALLET_SIGNING_KEY: ${WALLET_SIGNING_KEY}
 
-<<<<<<< HEAD
-      # Env Signature Client
-      DISTRIBUTION_ACCOUNT_PRIVATE_KEY: ${DISTRIBUTION_ACCOUNT_PRIVATE_KEY:-}
-
-      # (optional) KMS Signature Client
-      KMS_KEY_ARN: ${KMS_KEY_ARN:-}
-      AWS_REGION: ${AWS_REGION:-}
-      # (optional) Using KMS locally is necessary to inject the AWS credentials envs.
-      AWS_ACCESS_KEY_ID: ${AWS_ACCESS_KEY_ID:-}
-      AWS_SECRET_ACCESS_KEY: ${AWS_SECRET_ACCESS_KEY:-}
-      AWS_SESSION_TOKEN: ${AWS_SESSION_TOKEN:-}
-
-      # Channel Account
-      CHANNEL_ACCOUNT_ENCRYPTION_PASSPHRASE: ${CHANNEL_ACCOUNT_ENCRYPTION_PASSPHRASE:-}
-      TRACKER_DSN: ${TRACKER_DSN:-}
-      STELLAR_ENVIRONMENT: ${STELLAR_ENVIRONMENT:-}
-
-      # (optional) Integration Tests
-      CLIENT_AUTH_PRIVATE_KEY: ${CLIENT_AUTH_PRIVATE_KEY:-}
-      PRIMARY_SOURCE_ACCOUNT_PRIVATE_KEY: ${PRIMARY_SOURCE_ACCOUNT_PRIVATE_KEY:-}
-      SECONDARY_SOURCE_ACCOUNT_PRIVATE_KEY: ${SECONDARY_SOURCE_ACCOUNT_PRIVATE_KEY:-}
-=======
       # Integration Tests & Wallet Source Accounts
       CLIENT_AUTH_PRIVATE_KEY: ${CLIENT_AUTH_PRIVATE_KEY}
       PRIMARY_SOURCE_ACCOUNT_PRIVATE_KEY: ${PRIMARY_SOURCE_ACCOUNT_PRIVATE_KEY}
@@ -232,7 +191,6 @@
       AWS_ACCESS_KEY_ID: ${AWS_ACCESS_KEY_ID}
       AWS_SECRET_ACCESS_KEY: ${AWS_SECRET_ACCESS_KEY}
       AWS_SESSION_TOKEN: ${AWS_SESSION_TOKEN}
->>>>>>> 6102bc66
 
   ingest-testnet:
     container_name: ingest-testnet
@@ -247,17 +205,53 @@
         condition: service_completed_successfully
       db:
         condition: service_healthy
-<<<<<<< HEAD
-      stellar-rpc:
-        condition: service_healthy
-=======
->>>>>>> 6102bc66
     entrypoint: ""
     command:
       - sh
       - -c
       - |
         sleep 5
+        ./wallet-backend migrate up
+        if [ "$STELLAR_ENVIRONMENT" = "GITHUB_WORKFLOW" ]; then
+          HEALTH_RESPONSE=$(curl -s -X POST -H "Content-Type: application/json" -d '{"jsonrpc":"2.0","id":1,"method":"getHealth"}' "${RPC_URL}")
+          LATEST_LEDGER=$(echo "$$HEALTH_RESPONSE" | grep -oE '"latestLedger":[0-9]+' | grep -oE '[0-9]+' || true)
+          if [ -z "$$LATEST_LEDGER" ] || [ "$$LATEST_LEDGER" = "" ]; then
+            ./wallet-backend ingest
+          else
+            ./wallet-backend ingest --start-ledger "$$LATEST_LEDGER"
+          fi
+        else
+          ./wallet-backend ingest
+        fi
+    environment:
+      RPC_URL: ${RPC_URL:-http://stellar-rpc-testnet:8000}
+      DATABASE_URL: postgres://postgres@db:5432/wallet-backend?sslmode=disable&search_path=wallet_backend_testnet
+      INGEST_SERVER_PORT: 8004
+      NETWORK: testnet
+      NETWORK_PASSPHRASE: "Test SDF Network ; September 2015"
+      LOG_LEVEL: TRACE
+      GET_LEDGERS_LIMIT: 150
+      TRACKER_DSN: ${TRACKER_DSN}
+      STELLAR_ENVIRONMENT: ${STELLAR_ENVIRONMENT:-development}
+
+  ingest-mainnet:
+    container_name: ingest-mainnet
+    image: wallet-backend:latest
+    healthcheck:
+      test: "curl --fail --silent --show-error --location 'http://localhost:8005/health' | grep -q '\"status\": \"ok\"'"
+      interval: 10s
+      timeout: 10s
+      retries: 3
+    depends_on:
+      wallet-backend:
+        condition: service_completed_successfully
+      db:
+        condition: service_healthy
+    entrypoint: ""
+    command:
+      - sh
+      - -c
+      - |
         ./wallet-backend migrate up
         if [ "$STELLAR_ENVIRONMENT" = "GITHUB_WORKFLOW" ]; then
           HEALTH_RESPONSE=$(curl -s -X POST -H "Content-Type: application/json" -d '{"jsonrpc":"2.0","id":1,"method":"getHealth"}' "$$RPC_URL")
@@ -271,53 +265,6 @@
           ./wallet-backend ingest
         fi
     environment:
-<<<<<<< HEAD
-      RPC_URL: ${RPC_URL:-http://stellar-rpc:8000}
-      DATABASE_URL: postgres://postgres@db:5432/wallet-backend?sslmode=disable
-      TRACKER_DSN: ${TRACKER_DSN:-}
-      STELLAR_ENVIRONMENT: ${STELLAR_ENVIRONMENT:-}
-=======
-      RPC_URL: ${RPC_URL:-http://stellar-rpc-testnet:8000}
-      DATABASE_URL: postgres://postgres@db:5432/wallet-backend?sslmode=disable&search_path=wallet_backend_testnet
-      INGEST_SERVER_PORT: 8004
-      NETWORK: testnet
-      NETWORK_PASSPHRASE: "Test SDF Network ; September 2015"
-      LOG_LEVEL: TRACE
-      GET_LEDGERS_LIMIT: 150
-      TRACKER_DSN: ${TRACKER_DSN}
-      STELLAR_ENVIRONMENT: ${STELLAR_ENVIRONMENT:-development}
-
-  ingest-mainnet:
-    container_name: ingest-mainnet
-    image: wallet-backend:latest
-    healthcheck:
-      test: "curl --fail --silent --show-error --location 'http://localhost:8005/health' | grep -q '\"status\": \"ok\"'"
-      interval: 10s
-      timeout: 10s
-      retries: 3
-    depends_on:
-      wallet-backend:
-        condition: service_completed_successfully
-      db:
-        condition: service_healthy
-    entrypoint: ""
-    command:
-      - sh
-      - -c
-      - |
-        ./wallet-backend migrate up
-        if [ "$STELLAR_ENVIRONMENT" = "GITHUB_WORKFLOW" ]; then
-          HEALTH_RESPONSE=$(curl -s -X POST -H "Content-Type: application/json" -d '{"jsonrpc":"2.0","id":1,"method":"getHealth"}' "${RPC_URL}")
-          LATEST_LEDGER=$(echo "$$HEALTH_RESPONSE" | grep -oE '"latestLedger":[0-9]+' | grep -oE '[0-9]+' || true)
-          if [ -z "$$LATEST_LEDGER" ] || [ "$$LATEST_LEDGER" = "" ]; then
-            ./wallet-backend ingest
-          else
-            ./wallet-backend ingest --start-ledger "$$LATEST_LEDGER"
-          fi
-        else
-          ./wallet-backend ingest
-        fi
-    environment:
       RPC_URL: ${RPC_URL:-http://stellar-rpc-mainnet:8000}
       DATABASE_URL: postgres://postgres@db:5432/wallet-backend?sslmode=disable&search_path=wallet_backend_mainnet
       INGEST_SERVER_PORT: 8005
@@ -327,7 +274,6 @@
       GET_LEDGERS_LIMIT: 20
       TRACKER_DSN: ${TRACKER_DSN}
       STELLAR_ENVIRONMENT: ${STELLAR_ENVIRONMENT:-development}
->>>>>>> 6102bc66
 volumes:
   postgres-db:
     driver: local