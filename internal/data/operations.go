--- conflicted
+++ resolved
@@ -60,11 +60,7 @@
 }
 
 // BatchGetByAccountAddress gets the operations that are associated with a single account address.
-<<<<<<< HEAD
-func (m *OperationModel) BatchGetByAccountAddress(ctx context.Context, accountAddress string, columns string, limit *int32, cursor *int64, isDescending bool) ([]*types.OperationWithCursor, error) {
-=======
 func (m *OperationModel) BatchGetByAccountAddress(ctx context.Context, accountAddress string, columns string, limit *int32, cursor *int64, orderBy SortOrder) ([]*types.OperationWithCursor, error) {
->>>>>>> e31c712c
 	// Prepare columns, ensuring operations.id is always included
 	columns = prepareColumnsWithID(columns, "operations", "id")
 
@@ -78,11 +74,7 @@
 		AccountAddress: accountAddress,
 		Limit:          limit,
 		Cursor:         cursor,
-<<<<<<< HEAD
-		IsDescending:   isDescending,
-=======
 		OrderBy:        orderBy,
->>>>>>> e31c712c
 	})
 
 	var operations []*types.OperationWithCursor
