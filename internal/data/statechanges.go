--- conflicted
+++ resolved
@@ -119,26 +119,6 @@
 		-- STEP 2: Create properly aligned data from arrays
 		input_data AS (
 			SELECT
-<<<<<<< HEAD
-				UNNEST($1::text[]) AS id,
-				UNNEST($2::text[]) AS state_change_category,
-				UNNEST($3::text[]) AS state_change_reason,
-				UNNEST($4::timestamptz[]) AS ledger_created_at,
-				UNNEST($5::integer[]) AS ledger_number,
-				UNNEST($6::text[]) AS account_id,
-				UNNEST($7::bigint[]) AS operation_id,
-				UNNEST($8::text[]) AS tx_hash,
-				UNNEST($9::text[]) AS token_id,
-				UNNEST($10::text[]) AS amount,
-				UNNEST($11::text[]) AS claimable_balance_id,
-				UNNEST($12::text[]) AS liquidity_pool_id,
-				UNNEST($13::text[]) AS offer_id,
-				UNNEST($14::text[]) AS signer_account_id,
-				UNNEST($15::text[]) AS spender_account_id,
-				UNNEST($16::text[]) AS sponsored_account_id,
-				UNNEST($17::text[]) AS sponsor_account_id,
-				UNNEST($18::text[]) AS deployer_account_id,
-=======
 				UNNEST($1::bigint[]) AS state_change_order,
 				UNNEST($2::bigint[]) AS to_id,
 				UNNEST($3::text[]) AS state_change_category,
@@ -157,11 +137,11 @@
 				UNNEST($16::text[]) AS spender_account_id,
 				UNNEST($17::text[]) AS sponsored_account_id,
 				UNNEST($18::text[]) AS sponsor_account_id,
->>>>>>> 5946204a
-				UNNEST($19::jsonb[]) AS signer_weights,
-				UNNEST($20::jsonb[]) AS thresholds,
-				UNNEST($21::jsonb[]) AS flags,
-				UNNEST($22::jsonb[]) AS key_value
+				UNNEST($19::text[]) AS deployer_account_id,
+				UNNEST($20::jsonb[]) AS signer_weights,
+				UNNEST($21::jsonb[]) AS thresholds,
+				UNNEST($22::jsonb[]) AS flags,
+				UNNEST($23::jsonb[]) AS key_value
 		),
 
 		-- STEP 3: Get state changes that reference existing accounts
