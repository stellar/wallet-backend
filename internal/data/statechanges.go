--- conflicted
+++ resolved
@@ -77,10 +77,7 @@
 		}
 	}
 
-<<<<<<< HEAD
-=======
 	// TODO: Extract the ordering code to separate function in utils and use everywhere
->>>>>>> 05a81fc2
 	// Add ordering
 	if sortOrder == DESC {
 		queryBuilder.WriteString(" ORDER BY to_id DESC, state_change_order DESC")
