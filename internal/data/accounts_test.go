--- conflicted
+++ resolved
@@ -128,7 +128,7 @@
 	})
 }
 
-func TestAccountModelDelete(t *testing.T) {
+func TestAccountModel_Delete(t *testing.T) {
 	dbt := dbtest.Open(t)
 	defer dbt.Close()
 	dbConnectionPool, err := db.OpenDBConnectionPool(dbt.DSN)
@@ -263,11 +263,7 @@
 	assert.Equal(t, txHash2, addressSet[address2])
 }
 
-<<<<<<< HEAD
 func TestAccountModelBatchGetByOperationIDs(t *testing.T) {
-=======
-func TestAccountModel_Delete(t *testing.T) {
->>>>>>> 67da1ea9
 	dbt := dbtest.Open(t)
 	defer dbt.Close()
 	dbConnectionPool, err := db.OpenDBConnectionPool(dbt.DSN)
