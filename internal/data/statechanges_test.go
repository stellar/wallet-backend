package data

import (
	"context"
	"database/sql"
	"fmt"
	"testing"
	"time"

	set "github.com/deckarep/golang-set/v2"
	"github.com/stellar/go/keypair"
	"github.com/stretchr/testify/assert"
	"github.com/stretchr/testify/mock"
	"github.com/stretchr/testify/require"

	"github.com/stellar/wallet-backend/internal/db"
	"github.com/stellar/wallet-backend/internal/db/dbtest"
	"github.com/stellar/wallet-backend/internal/indexer/types"
	"github.com/stellar/wallet-backend/internal/metrics"
)

func TestStateChangeModel_BatchInsert(t *testing.T) {
	dbt := dbtest.Open(t)
	defer dbt.Close()
	dbConnectionPool, err := db.OpenDBConnectionPool(dbt.DSN)
	require.NoError(t, err)
	defer dbConnectionPool.Close()

	ctx := context.Background()
	now := time.Now()

	// Create test data
	kp1 := keypair.MustRandom()
	kp2 := keypair.MustRandom()
	const q = "INSERT INTO accounts (stellar_address) SELECT UNNEST(ARRAY[$1, $2])"
	_, err = dbConnectionPool.ExecContext(ctx, q, kp1.Address(), kp2.Address())
	require.NoError(t, err)

	// Create referenced transactions first
	tx1 := types.Transaction{
		Hash:            "tx1",
		ToID:            1,
		EnvelopeXDR:     "envelope1",
		ResultXDR:       "result1",
		MetaXDR:         "meta1",
		LedgerNumber:    1,
		LedgerCreatedAt: now,
	}
	tx2 := types.Transaction{
		Hash:            "tx2",
		ToID:            2,
		EnvelopeXDR:     "envelope2",
		ResultXDR:       "result2",
		MetaXDR:         "meta2",
		LedgerNumber:    2,
		LedgerCreatedAt: now,
	}
	sqlxDB, err := dbConnectionPool.SqlxDB(ctx)
	require.NoError(t, err)
	txModel := &TransactionModel{DB: dbConnectionPool, MetricsService: metrics.NewMetricsService(sqlxDB)}
	_, err = txModel.BatchInsert(ctx, nil, []types.Transaction{tx1, tx2}, map[string]set.Set[string]{
		tx1.Hash: set.NewSet(kp1.Address()),
		tx2.Hash: set.NewSet(kp2.Address()),
	})
	require.NoError(t, err)

	reason := types.StateChangeReasonAdd
	sc1 := types.StateChange{
		ToID:                1,
		StateChangeOrder:    1,
		StateChangeCategory: types.StateChangeCategoryBalance,
		StateChangeReason:   &reason,
		LedgerCreatedAt:     now,
		LedgerNumber:        1,
		AccountID:           kp1.Address(),
		OperationID:         123,
		TxHash:              tx1.Hash,
		TokenID:             sql.NullString{String: "token1", Valid: true},
		Amount:              sql.NullString{String: "100", Valid: true},
	}
	sc2 := types.StateChange{
		ToID:                2,
		StateChangeOrder:    1,
		StateChangeCategory: types.StateChangeCategoryBalance,
		StateChangeReason:   &reason,
		LedgerCreatedAt:     now,
		LedgerNumber:        2,
		AccountID:           kp2.Address(),
		OperationID:         456,
		TxHash:              tx2.Hash,
	}

	testCases := []struct {
		name            string
		useDBTx         bool
		stateChanges    []types.StateChange
		wantIDs         []string
		wantErrContains string
	}{
		{
			name:         "🟢successful_insert_without_dbTx",
			useDBTx:      false,
			stateChanges: []types.StateChange{sc1, sc2},
			wantIDs:      []string{fmt.Sprintf("%d-%d", sc1.ToID, sc1.StateChangeOrder), fmt.Sprintf("%d-%d", sc2.ToID, sc2.StateChangeOrder)},
		},
		{
			name:         "🟢successful_insert_with_dbTx",
			useDBTx:      true,
			stateChanges: []types.StateChange{sc1},
			wantIDs:      []string{fmt.Sprintf("%d-%d", sc1.ToID, sc1.StateChangeOrder)},
		},
		{
			name:         "🟢empty_input",
			useDBTx:      false,
			stateChanges: []types.StateChange{},
			wantIDs:      nil,
		},
		{
			name:         "🟡duplicate_state_change",
			useDBTx:      false,
			stateChanges: []types.StateChange{sc1, sc1},
			wantIDs:      []string{fmt.Sprintf("%d-%d", sc1.ToID, sc1.StateChangeOrder)},
		},
	}

	for _, tc := range testCases {
		t.Run(tc.name, func(t *testing.T) {
			_, err = dbConnectionPool.ExecContext(ctx, "TRUNCATE state_changes CASCADE")
			require.NoError(t, err)

			mockMetricsService := metrics.NewMockMetricsService()
			mockMetricsService.
<<<<<<< HEAD
				On("ObserveDBQueryDuration", "INSERT", "state_changes", mock.Anything).Return().Once().
			On("IncDBQuery", "INSERT", "state_changes").Return().Once()
=======
				On("ObserveDBQueryDuration", "BatchInsert", "state_changes", mock.Anything).Return().Once().
				On("ObserveDBBatchSize", "BatchInsert", "state_changes", mock.Anything).Return().Once().
				On("IncDBQuery", "BatchInsert", "state_changes").Return().Once()
>>>>>>> 58d980e2

			m := &StateChangeModel{
				DB:             dbConnectionPool,
				MetricsService: mockMetricsService,
			}

			var sqlExecuter db.SQLExecuter = dbConnectionPool
			if tc.useDBTx {
				tx, err := dbConnectionPool.BeginTxx(ctx, nil)
				require.NoError(t, err)
				defer tx.Rollback() // nolint: errcheck
				sqlExecuter = tx
			}

			gotInsertedIDs, err := m.BatchInsert(ctx, sqlExecuter, tc.stateChanges)

			if tc.wantErrContains != "" {
				require.Error(t, err)
				assert.Contains(t, err.Error(), tc.wantErrContains)
				return
			}

			require.NoError(t, err)
			assert.ElementsMatch(t, tc.wantIDs, gotInsertedIDs)

			// Verify from DB
			var dbInsertedIDs []string
			err = sqlExecuter.SelectContext(ctx, &dbInsertedIDs, "SELECT CONCAT(to_id, '-', state_change_order) FROM state_changes")
			require.NoError(t, err)
			assert.ElementsMatch(t, tc.wantIDs, dbInsertedIDs)

			mockMetricsService.AssertExpectations(t)
		})
	}
}

func TestStateChangeModel_BatchGetByAccountAddress(t *testing.T) {
	dbt := dbtest.Open(t)
	defer dbt.Close()
	dbConnectionPool, err := db.OpenDBConnectionPool(dbt.DSN)
	require.NoError(t, err)
	defer dbConnectionPool.Close()

	ctx := context.Background()
	now := time.Now()

	// Create test accounts
	address1 := keypair.MustRandom().Address()
	address2 := keypair.MustRandom().Address()
	_, err = dbConnectionPool.ExecContext(ctx, "INSERT INTO accounts (stellar_address) VALUES ($1), ($2)", address1, address2)
	require.NoError(t, err)

	// Create test transactions first
	_, err = dbConnectionPool.ExecContext(ctx, `
		INSERT INTO transactions (hash, to_id, envelope_xdr, result_xdr, meta_xdr, ledger_number, ledger_created_at)
		VALUES 
			('tx1', 1, 'env1', 'res1', 'meta1', 1, $1),
			('tx2', 2, 'env2', 'res2', 'meta2', 2, $1),
			('tx3', 3, 'env3', 'res3', 'meta3', 3, $1)
	`, now)
	require.NoError(t, err)

	// Create test state changes
	_, err = dbConnectionPool.ExecContext(ctx, `
		INSERT INTO state_changes (to_id, state_change_order, state_change_category, ledger_created_at, ledger_number, account_id, operation_id, tx_hash)
		VALUES 
			(1, 1, 'credit', $1, 1, $2, 123, 'tx1'),
			(2, 1, 'debit', $1, 2, $2, 456, 'tx2'),
			(3, 1, 'credit', $1, 3, $3, 789, 'tx3')
	`, now, address1, address2)
	require.NoError(t, err)

	mockMetricsService := metrics.NewMockMetricsService()
	mockMetricsService.On("ObserveDBQueryDuration", "BatchGetByAccountAddress", "state_changes", mock.Anything).Return().Times(2)
	mockMetricsService.On("IncDBQuery", "BatchGetByAccountAddress", "state_changes").Return().Times(2)
	defer mockMetricsService.AssertExpectations(t)

	m := &StateChangeModel{
		DB:             dbConnectionPool,
		MetricsService: mockMetricsService,
	}

	// Test BatchGetByAccount for address1
	stateChanges, err := m.BatchGetByAccountAddress(ctx, address1, nil, nil, nil, nil, "", nil, nil, ASC)
	require.NoError(t, err)
	assert.Len(t, stateChanges, 2)
	for _, sc := range stateChanges {
		assert.Equal(t, address1, sc.AccountID)
	}

	// Test BatchGetByAccount for address2
	stateChanges, err = m.BatchGetByAccountAddress(ctx, address2, nil, nil, nil, nil, "", nil, nil, ASC)
	require.NoError(t, err)
	assert.Len(t, stateChanges, 1)
	for _, sc := range stateChanges {
		assert.Equal(t, address2, sc.AccountID)
	}
}

func TestStateChangeModel_BatchGetByAccountAddress_WithFilters(t *testing.T) {
	dbt := dbtest.Open(t)
	defer dbt.Close()
	dbConnectionPool, err := db.OpenDBConnectionPool(dbt.DSN)
	require.NoError(t, err)
	defer dbConnectionPool.Close()

	ctx := context.Background()
	now := time.Now()

	// Create test account
	address := keypair.MustRandom().Address()
	_, err = dbConnectionPool.ExecContext(ctx, "INSERT INTO accounts (stellar_address) VALUES ($1)", address)
	require.NoError(t, err)

	// Create test transactions
	_, err = dbConnectionPool.ExecContext(ctx, `
		INSERT INTO transactions (hash, to_id, envelope_xdr, result_xdr, meta_xdr, ledger_number, ledger_created_at)
		VALUES
			('tx1', 1, 'env1', 'res1', 'meta1', 1, $1),
			('tx2', 2, 'env2', 'res2', 'meta2', 2, $1),
			('tx3', 3, 'env3', 'res3', 'meta3', 3, $1)
	`, now)
	require.NoError(t, err)

	// Create test state changes with different operation IDs, transaction hashes, categories, and reasons
	_, err = dbConnectionPool.ExecContext(ctx, `
		INSERT INTO state_changes (to_id, state_change_order, state_change_category, state_change_reason, ledger_created_at, ledger_number, account_id, operation_id, tx_hash)
		VALUES
			(1, 1, 'BALANCE', 'CREDIT', $1, 1, $2, 123, 'tx1'),
			(2, 1, 'BALANCE', 'DEBIT', $1, 2, $2, 456, 'tx2'),
			(3, 1, 'SIGNER', 'ADD', $1, 3, $2, 789, 'tx3'),
			(4, 1, 'BALANCE', 'DEBIT', $1, 4, $2, 123, 'tx1'),
			(5, 1, 'SIGNER', 'ADD', $1, 5, $2, 999, 'tx2')
	`, now, address)
	require.NoError(t, err)

	t.Run("filter by transaction hash only", func(t *testing.T) {
		mockMetricsService := metrics.NewMockMetricsService()
		mockMetricsService.On("ObserveDBQueryDuration", "BatchGetByAccountAddress", "state_changes", mock.Anything).Return().Once()
		mockMetricsService.On("IncDBQuery", "BatchGetByAccountAddress", "state_changes").Return().Once()
		defer mockMetricsService.AssertExpectations(t)

		m := &StateChangeModel{
			DB:             dbConnectionPool,
			MetricsService: mockMetricsService,
		}

		txHash := "tx1"
		stateChanges, err := m.BatchGetByAccountAddress(ctx, address, &txHash, nil, nil, nil, "", nil, nil, ASC)
		require.NoError(t, err)
		assert.Len(t, stateChanges, 2)
		for _, sc := range stateChanges {
			assert.Equal(t, "tx1", sc.TxHash)
			assert.Equal(t, address, sc.AccountID)
		}
	})

	t.Run("filter by operation ID only", func(t *testing.T) {
		mockMetricsService := metrics.NewMockMetricsService()
		mockMetricsService.On("ObserveDBQueryDuration", "BatchGetByAccountAddress", "state_changes", mock.Anything).Return().Once()
		mockMetricsService.On("IncDBQuery", "BatchGetByAccountAddress", "state_changes").Return().Once()
		defer mockMetricsService.AssertExpectations(t)

		m := &StateChangeModel{
			DB:             dbConnectionPool,
			MetricsService: mockMetricsService,
		}

		operationID := int64(123)
		stateChanges, err := m.BatchGetByAccountAddress(ctx, address, nil, &operationID, nil, nil, "", nil, nil, ASC)
		require.NoError(t, err)
		assert.Len(t, stateChanges, 2)
		for _, sc := range stateChanges {
			assert.Equal(t, int64(123), sc.OperationID)
			assert.Equal(t, address, sc.AccountID)
		}
	})

	t.Run("filter by both transaction hash and operation ID", func(t *testing.T) {
		mockMetricsService := metrics.NewMockMetricsService()
		mockMetricsService.On("ObserveDBQueryDuration", "BatchGetByAccountAddress", "state_changes", mock.Anything).Return().Once()
		mockMetricsService.On("IncDBQuery", "BatchGetByAccountAddress", "state_changes").Return().Once()
		defer mockMetricsService.AssertExpectations(t)

		m := &StateChangeModel{
			DB:             dbConnectionPool,
			MetricsService: mockMetricsService,
		}

		txHash := "tx1"
		operationID := int64(123)
		stateChanges, err := m.BatchGetByAccountAddress(ctx, address, &txHash, &operationID, nil, nil, "", nil, nil, ASC)
		require.NoError(t, err)
		// Should get only state changes that match BOTH filters
		assert.Len(t, stateChanges, 2)
		for _, sc := range stateChanges {
			assert.Equal(t, "tx1", sc.TxHash)
			assert.Equal(t, int64(123), sc.OperationID)
			assert.Equal(t, address, sc.AccountID)
		}
	})

	t.Run("filter by category only", func(t *testing.T) {
		mockMetricsService := metrics.NewMockMetricsService()
		mockMetricsService.On("ObserveDBQueryDuration", "BatchGetByAccountAddress", "state_changes", mock.Anything).Return().Once()
		mockMetricsService.On("IncDBQuery", "BatchGetByAccountAddress", "state_changes").Return().Once()
		defer mockMetricsService.AssertExpectations(t)

		m := &StateChangeModel{
			DB:             dbConnectionPool,
			MetricsService: mockMetricsService,
		}

		category := "BALANCE"
		stateChanges, err := m.BatchGetByAccountAddress(ctx, address, nil, nil, &category, nil, "", nil, nil, ASC)
		require.NoError(t, err)
		assert.Len(t, stateChanges, 3)
		for _, sc := range stateChanges {
			assert.Equal(t, types.StateChangeCategoryBalance, sc.StateChangeCategory)
			assert.Equal(t, address, sc.AccountID)
		}
	})

	t.Run("filter by reason only", func(t *testing.T) {
		mockMetricsService := metrics.NewMockMetricsService()
		mockMetricsService.On("ObserveDBQueryDuration", "BatchGetByAccountAddress", "state_changes", mock.Anything).Return().Once()
		mockMetricsService.On("IncDBQuery", "BatchGetByAccountAddress", "state_changes").Return().Once()
		defer mockMetricsService.AssertExpectations(t)

		m := &StateChangeModel{
			DB:             dbConnectionPool,
			MetricsService: mockMetricsService,
		}

		reason := "ADD"
		stateChanges, err := m.BatchGetByAccountAddress(ctx, address, nil, nil, nil, &reason, "", nil, nil, ASC)
		require.NoError(t, err)
		assert.Len(t, stateChanges, 2)
		for _, sc := range stateChanges {
			assert.Equal(t, types.StateChangeReasonAdd, *sc.StateChangeReason)
			assert.Equal(t, address, sc.AccountID)
		}
	})

	t.Run("filter by both category and reason", func(t *testing.T) {
		mockMetricsService := metrics.NewMockMetricsService()
		mockMetricsService.On("ObserveDBQueryDuration", "BatchGetByAccountAddress", "state_changes", mock.Anything).Return().Once()
		mockMetricsService.On("IncDBQuery", "BatchGetByAccountAddress", "state_changes").Return().Once()
		defer mockMetricsService.AssertExpectations(t)

		m := &StateChangeModel{
			DB:             dbConnectionPool,
			MetricsService: mockMetricsService,
		}

		category := "SIGNER"
		reason := "ADD"
		stateChanges, err := m.BatchGetByAccountAddress(ctx, address, nil, nil, &category, &reason, "", nil, nil, ASC)
		require.NoError(t, err)
		assert.Len(t, stateChanges, 2)
		for _, sc := range stateChanges {
			assert.Equal(t, types.StateChangeCategorySigner, sc.StateChangeCategory)
			assert.Equal(t, types.StateChangeReasonAdd, *sc.StateChangeReason)
			assert.Equal(t, address, sc.AccountID)
		}
	})

	t.Run("filter with all filters - txHash, operationID, category, reason", func(t *testing.T) {
		mockMetricsService := metrics.NewMockMetricsService()
		mockMetricsService.On("ObserveDBQueryDuration", "BatchGetByAccountAddress", "state_changes", mock.Anything).Return().Once()
		mockMetricsService.On("IncDBQuery", "BatchGetByAccountAddress", "state_changes").Return().Once()
		defer mockMetricsService.AssertExpectations(t)

		m := &StateChangeModel{
			DB:             dbConnectionPool,
			MetricsService: mockMetricsService,
		}

		txHash := "tx1"
		operationID := int64(123)
		category := "BALANCE"
		reason := "CREDIT"
		stateChanges, err := m.BatchGetByAccountAddress(ctx, address, &txHash, &operationID, &category, &reason, "", nil, nil, ASC)
		require.NoError(t, err)
		assert.Len(t, stateChanges, 1)
		for _, sc := range stateChanges {
			assert.Equal(t, "tx1", sc.TxHash)
			assert.Equal(t, int64(123), sc.OperationID)
			assert.Equal(t, types.StateChangeCategoryBalance, sc.StateChangeCategory)
			assert.Equal(t, types.StateChangeReasonCredit, *sc.StateChangeReason)
			assert.Equal(t, address, sc.AccountID)
		}
	})

	t.Run("filter with no matching results", func(t *testing.T) {
		mockMetricsService := metrics.NewMockMetricsService()
		mockMetricsService.On("ObserveDBQueryDuration", "BatchGetByAccountAddress", "state_changes", mock.Anything).Return().Once()
		mockMetricsService.On("IncDBQuery", "BatchGetByAccountAddress", "state_changes").Return().Once()
		defer mockMetricsService.AssertExpectations(t)

		m := &StateChangeModel{
			DB:             dbConnectionPool,
			MetricsService: mockMetricsService,
		}

		txHash := "nonexistent"
		stateChanges, err := m.BatchGetByAccountAddress(ctx, address, &txHash, nil, nil, nil, "", nil, nil, ASC)
		require.NoError(t, err)
		assert.Empty(t, stateChanges)
	})

	t.Run("filter with pagination", func(t *testing.T) {
		mockMetricsService := metrics.NewMockMetricsService()
		mockMetricsService.On("ObserveDBQueryDuration", "BatchGetByAccountAddress", "state_changes", mock.Anything).Return().Once()
		mockMetricsService.On("IncDBQuery", "BatchGetByAccountAddress", "state_changes").Return().Once()
		defer mockMetricsService.AssertExpectations(t)

		m := &StateChangeModel{
			DB:             dbConnectionPool,
			MetricsService: mockMetricsService,
		}

		txHash := "tx1"
		limit := int32(1)
		stateChanges, err := m.BatchGetByAccountAddress(ctx, address, &txHash, nil, nil, nil, "", &limit, nil, ASC)
		require.NoError(t, err)
		assert.Len(t, stateChanges, 1)
		assert.Equal(t, "tx1", stateChanges[0].TxHash)
	})
}

func TestStateChangeModel_GetAll(t *testing.T) {
	dbt := dbtest.Open(t)
	defer dbt.Close()
	dbConnectionPool, err := db.OpenDBConnectionPool(dbt.DSN)
	require.NoError(t, err)
	defer dbConnectionPool.Close()

	mockMetricsService := metrics.NewMockMetricsService()
	mockMetricsService.On("ObserveDBQueryDuration", "GetAll", "state_changes", mock.Anything).Return()
	mockMetricsService.On("IncDBQuery", "GetAll", "state_changes").Return()
	defer mockMetricsService.AssertExpectations(t)

	m := &StateChangeModel{
		DB:             dbConnectionPool,
		MetricsService: mockMetricsService,
	}

	ctx := context.Background()
	now := time.Now()

	// Create test account
	address := keypair.MustRandom().Address()
	_, err = dbConnectionPool.ExecContext(ctx, "INSERT INTO accounts (stellar_address) VALUES ($1)", address)
	require.NoError(t, err)

	// Create test transactions first
	_, err = dbConnectionPool.ExecContext(ctx, `
		INSERT INTO transactions (hash, to_id, envelope_xdr, result_xdr, meta_xdr, ledger_number, ledger_created_at)
		VALUES 
			('tx1', 1, 'env1', 'res1', 'meta1', 1, $1),
			('tx2', 2, 'env2', 'res2', 'meta2', 2, $1),
			('tx3', 3, 'env3', 'res3', 'meta3', 3, $1)
	`, now)
	require.NoError(t, err)

	// Create test state changes
	_, err = dbConnectionPool.ExecContext(ctx, `
		INSERT INTO state_changes (to_id, state_change_order, state_change_category, ledger_created_at, ledger_number, account_id, operation_id, tx_hash)
		VALUES 
			(1, 1, 'credit', $1, 1, $2, 123, 'tx1'),
			(2, 1, 'debit', $1, 2, $2, 456, 'tx2'),
			(3, 1, 'credit', $1, 3, $2, 789, 'tx3')
	`, now, address)
	require.NoError(t, err)

	// Test GetAll without limit
	stateChanges, err := m.GetAll(ctx, "", nil, nil, DESC)
	require.NoError(t, err)
	assert.Len(t, stateChanges, 3)

	// Test GetAll with limit
	limit := int32(2)
	stateChanges, err = m.GetAll(ctx, "", &limit, nil, DESC)
	require.NoError(t, err)
	assert.Len(t, stateChanges, 2)
}

func TestStateChangeModel_BatchGetByTxHashes(t *testing.T) {
	dbt := dbtest.Open(t)
	defer dbt.Close()
	dbConnectionPool, err := db.OpenDBConnectionPool(dbt.DSN)
	require.NoError(t, err)
	defer dbConnectionPool.Close()

	ctx := context.Background()
	now := time.Now()

	// Create test account
	address := keypair.MustRandom().Address()
	_, err = dbConnectionPool.ExecContext(ctx, "INSERT INTO accounts (stellar_address) VALUES ($1)", address)
	require.NoError(t, err)

	// Create test transactions first
	_, err = dbConnectionPool.ExecContext(ctx, `
		INSERT INTO transactions (hash, to_id, envelope_xdr, result_xdr, meta_xdr, ledger_number, ledger_created_at)
		VALUES 
			('tx1', 1, 'env1', 'res1', 'meta1', 1, $1),
			('tx2', 2, 'env2', 'res2', 'meta2', 2, $1),
			('tx3', 3, 'env3', 'res3', 'meta3', 3, $1)
	`, now)
	require.NoError(t, err)

	// Create test state changes - multiple state changes per transaction to test ranking
	_, err = dbConnectionPool.ExecContext(ctx, `
		INSERT INTO state_changes (to_id, state_change_order, state_change_category, ledger_created_at, ledger_number, account_id, operation_id, tx_hash)
		VALUES 
			(1, 1, 'credit', $1, 1, $2, 123, 'tx1'),
			(2, 1, 'debit', $1, 2, $2, 456, 'tx2'),
			(3, 1, 'credit', $1, 3, $2, 789, 'tx1'),
			(4, 1, 'debit', $1, 4, $2, 101, 'tx1'),
			(5, 1, 'credit', $1, 5, $2, 102, 'tx2'),
			(6, 1, 'debit', $1, 6, $2, 103, 'tx3'),
			(7, 1, 'credit', $1, 7, $2, 104, 'tx2')
	`, now, address)
	require.NoError(t, err)

	testCases := []struct {
		name              string
		txHashes          []string
		limit             *int32
		sortOrder         SortOrder
		expectedCount     int
		expectedTxCounts  map[string]int
		expectMetricCalls int
	}{
		{
			name:              "🟢 basic functionality with multiple tx hashes",
			txHashes:          []string{"tx1", "tx2"},
			limit:             nil,
			sortOrder:         ASC,
			expectedCount:     6, // 3 state changes for tx1 + 3 for tx2
			expectedTxCounts:  map[string]int{"tx1": 3, "tx2": 3},
			expectMetricCalls: 1,
		},
		{
			name:              "🟢 with limit parameter",
			txHashes:          []string{"tx1", "tx2"},
			limit:             func() *int32 { v := int32(2); return &v }(),
			sortOrder:         ASC,
			expectedCount:     4, // 2 state changes per tx hash (limited by ROW_NUMBER)
			expectedTxCounts:  map[string]int{"tx1": 2, "tx2": 2},
			expectMetricCalls: 1,
		},
		{
			name:              "🟢 DESC sort order",
			txHashes:          []string{"tx1"},
			limit:             nil,
			sortOrder:         DESC,
			expectedCount:     3,
			expectedTxCounts:  map[string]int{"tx1": 3},
			expectMetricCalls: 1,
		},
		{
			name:              "🟢 single transaction",
			txHashes:          []string{"tx3"},
			limit:             nil,
			sortOrder:         ASC,
			expectedCount:     1,
			expectedTxCounts:  map[string]int{"tx3": 1},
			expectMetricCalls: 1,
		},
		{
			name:              "🟡 empty tx hashes array",
			txHashes:          []string{},
			limit:             nil,
			sortOrder:         ASC,
			expectedCount:     0,
			expectedTxCounts:  map[string]int{},
			expectMetricCalls: 1,
		},
		{
			name:              "🟡 non-existent transaction hash",
			txHashes:          []string{"nonexistent"},
			limit:             nil,
			sortOrder:         ASC,
			expectedCount:     0,
			expectedTxCounts:  map[string]int{},
			expectMetricCalls: 1,
		},
		{
			name:              "🟡 mixed existing and non-existent hashes",
			txHashes:          []string{"tx1", "nonexistent", "tx2"},
			limit:             nil,
			sortOrder:         ASC,
			expectedCount:     6,
			expectedTxCounts:  map[string]int{"tx1": 3, "tx2": 3},
			expectMetricCalls: 1,
		},
		{
			name:              "🟢 limit smaller than state changes per transaction",
			txHashes:          []string{"tx1"},
			limit:             func() *int32 { v := int32(1); return &v }(),
			sortOrder:         ASC,
			expectedCount:     1, // Only first state change due to ROW_NUMBER ranking
			expectedTxCounts:  map[string]int{"tx1": 1},
			expectMetricCalls: 1,
		},
		{
			name:              "🟢 all transactions",
			txHashes:          []string{"tx1", "tx2", "tx3"},
			limit:             nil,
			sortOrder:         ASC,
			expectedCount:     7, // All state changes
			expectedTxCounts:  map[string]int{"tx1": 3, "tx2": 3, "tx3": 1},
			expectMetricCalls: 1,
		},
	}

	for _, tc := range testCases {
		t.Run(tc.name, func(t *testing.T) {
			mockMetricsService := metrics.NewMockMetricsService()
			mockMetricsService.On("ObserveDBQueryDuration", "BatchGetByTxHashes", "state_changes", mock.Anything).Return().Times(tc.expectMetricCalls)
			mockMetricsService.On("ObserveDBBatchSize", "BatchGetByTxHashes", "state_changes", mock.Anything).Return().Times(tc.expectMetricCalls)
			mockMetricsService.On("IncDBQuery", "BatchGetByTxHashes", "state_changes").Return().Times(tc.expectMetricCalls)
			defer mockMetricsService.AssertExpectations(t)

			m := &StateChangeModel{
				DB:             dbConnectionPool,
				MetricsService: mockMetricsService,
			}

			stateChanges, err := m.BatchGetByTxHashes(ctx, tc.txHashes, "", tc.limit, tc.sortOrder)
			require.NoError(t, err)
			assert.Len(t, stateChanges, tc.expectedCount)

			// Verify state changes are for correct tx hashes
			txHashesFound := make(map[string]int)
			for _, sc := range stateChanges {
				txHashesFound[sc.TxHash]++
			}
			assert.Equal(t, tc.expectedTxCounts, txHashesFound)

			// Verify within-transaction ordering
			// The CTE uses ROW_NUMBER() OVER (PARTITION BY sc.tx_hash ORDER BY sc.to_id %s, sc.state_change_order %s)
			// This means state changes within each transaction should be ordered by (to_id, state_change_order)
			if len(stateChanges) > 0 {
				stateChangesByTxHash := make(map[string][]*types.StateChangeWithCursor)
				for _, sc := range stateChanges {
					stateChangesByTxHash[sc.TxHash] = append(stateChangesByTxHash[sc.TxHash], sc)
				}

				// Verify ordering within each transaction
				for txHash, txStateChanges := range stateChangesByTxHash {
					if len(txStateChanges) > 1 {
						for i := 1; i < len(txStateChanges); i++ {
							prev := txStateChanges[i-1]
							curr := txStateChanges[i]
							// After final transformation, state changes should be in ascending (to_id, state_change_order) order within each tx
							if prev.Cursor.ToID == curr.Cursor.ToID {
								assert.True(t, prev.Cursor.StateChangeOrder <= curr.Cursor.StateChangeOrder,
									"state changes within tx %s with same to_id should be ordered by state_change_order: prev=(%d,%d), curr=(%d,%d)",
									txHash, prev.Cursor.ToID, prev.Cursor.StateChangeOrder, curr.Cursor.ToID, curr.Cursor.StateChangeOrder)
							} else {
								assert.True(t, prev.Cursor.ToID <= curr.Cursor.ToID,
									"state changes within tx %s should be ordered by to_id: prev=(%d,%d), curr=(%d,%d)",
									txHash, prev.Cursor.ToID, prev.Cursor.StateChangeOrder, curr.Cursor.ToID, curr.Cursor.StateChangeOrder)
							}
						}
					}
				}
			}

			// Verify limit behavior when specified
			if tc.limit != nil && len(tc.expectedTxCounts) > 0 {
				for txHash, count := range tc.expectedTxCounts {
					assert.True(t, count <= int(*tc.limit), "number of state changes for %s should not exceed limit %d", txHash, *tc.limit)
				}
			}

			// Verify cursor structure for returned state changes
			for _, sc := range stateChanges {
				assert.NotZero(t, sc.Cursor.ToID, "cursor ToID should be set")
				assert.NotZero(t, sc.Cursor.StateChangeOrder, "cursor StateChangeOrder should be set")
			}
		})
	}
}

func TestStateChangeModel_BatchGetByOperationIDs(t *testing.T) {
	dbt := dbtest.Open(t)
	defer dbt.Close()
	dbConnectionPool, err := db.OpenDBConnectionPool(dbt.DSN)
	require.NoError(t, err)
	defer dbConnectionPool.Close()

	mockMetricsService := metrics.NewMockMetricsService()
	mockMetricsService.On("ObserveDBQueryDuration", "BatchGetByOperationIDs", "state_changes", mock.Anything).Return()
	mockMetricsService.On("ObserveDBBatchSize", "BatchGetByOperationIDs", "state_changes", mock.Anything).Return()
	mockMetricsService.On("IncDBQuery", "BatchGetByOperationIDs", "state_changes").Return()
	defer mockMetricsService.AssertExpectations(t)

	m := &StateChangeModel{
		DB:             dbConnectionPool,
		MetricsService: mockMetricsService,
	}

	ctx := context.Background()
	now := time.Now()

	// Create test account
	address := keypair.MustRandom().Address()
	_, err = dbConnectionPool.ExecContext(ctx, "INSERT INTO accounts (stellar_address) VALUES ($1)", address)
	require.NoError(t, err)

	// Create test transactions first
	_, err = dbConnectionPool.ExecContext(ctx, `
		INSERT INTO transactions (hash, to_id, envelope_xdr, result_xdr, meta_xdr, ledger_number, ledger_created_at)
		VALUES
			('tx1', 1, 'env1', 'res1', 'meta1', 1, $1),
			('tx2', 2, 'env2', 'res2', 'meta2', 2, $1),
			('tx3', 3, 'env3', 'res3', 'meta3', 3, $1)
	`, now)
	require.NoError(t, err)

	// Create test state changes
	_, err = dbConnectionPool.ExecContext(ctx, `
		INSERT INTO state_changes (to_id, state_change_order, state_change_category, ledger_created_at, ledger_number, account_id, operation_id, tx_hash)
		VALUES
			(1, 1, 'credit', $1, 1, $2, 123, 'tx1'),
			(2, 1, 'debit', $1, 2, $2, 456, 'tx2'),
			(3, 1, 'credit', $1, 3, $2, 123, 'tx3')
	`, now, address)
	require.NoError(t, err)

	// Test BatchGetByOperationID
	limit := int32(10)
	stateChanges, err := m.BatchGetByOperationIDs(ctx, []int64{123, 456}, "", &limit, ASC)
	require.NoError(t, err)
	assert.Len(t, stateChanges, 3)

	// Verify state changes are for correct operation IDs
	operationIDsFound := make(map[int64]int)
	for _, sc := range stateChanges {
		operationIDsFound[sc.OperationID]++
	}
	assert.Equal(t, 2, operationIDsFound[123])
	assert.Equal(t, 1, operationIDsFound[456])
}

func TestStateChangeModel_BatchGetByTxHash(t *testing.T) {
	dbt := dbtest.Open(t)
	defer dbt.Close()
	dbConnectionPool, err := db.OpenDBConnectionPool(dbt.DSN)
	require.NoError(t, err)
	defer dbConnectionPool.Close()

	mockMetricsService := metrics.NewMockMetricsService()
	mockMetricsService.On("ObserveDBQueryDuration", "BatchGetByTxHash", "state_changes", mock.Anything).Return()
	mockMetricsService.On("IncDBQuery", "BatchGetByTxHash", "state_changes").Return()
	defer mockMetricsService.AssertExpectations(t)

	m := &StateChangeModel{
		DB:             dbConnectionPool,
		MetricsService: mockMetricsService,
	}

	ctx := context.Background()
	now := time.Now()

	// Create test account
	address := keypair.MustRandom().Address()
	_, err = dbConnectionPool.ExecContext(ctx, "INSERT INTO accounts (stellar_address) VALUES ($1)", address)
	require.NoError(t, err)

	// Create test transactions first
	_, err = dbConnectionPool.ExecContext(ctx, `
		INSERT INTO transactions (hash, to_id, envelope_xdr, result_xdr, meta_xdr, ledger_number, ledger_created_at)
		VALUES
			('tx1', 1, 'env1', 'res1', 'meta1', 1, $1),
			('tx2', 2, 'env2', 'res2', 'meta2', 2, $1)
	`, now)
	require.NoError(t, err)

	// Create test state changes for tx1
	_, err = dbConnectionPool.ExecContext(ctx, `
		INSERT INTO state_changes (to_id, state_change_order, state_change_category, ledger_created_at, ledger_number, account_id, operation_id, tx_hash)
		VALUES
			(1, 1, 'credit', $1, 1, $2, 123, 'tx1'),
			(2, 1, 'debit', $1, 2, $2, 124, 'tx1'),
			(3, 1, 'credit', $1, 3, $2, 125, 'tx1'),
			(4, 1, 'debit', $1, 4, $2, 456, 'tx2')
	`, now, address)
	require.NoError(t, err)

	t.Run("get all state changes for single transaction", func(t *testing.T) {
		stateChanges, err := m.BatchGetByTxHash(ctx, "tx1", "", nil, nil, ASC)
		require.NoError(t, err)
		assert.Len(t, stateChanges, 3)

		// Verify all state changes are for tx1
		for _, sc := range stateChanges {
			assert.Equal(t, "tx1", sc.TxHash)
		}

		// Verify ordering (ASC by to_id, state_change_order)
		assert.Equal(t, int64(1), stateChanges[0].ToID)
		assert.Equal(t, int64(2), stateChanges[1].ToID)
		assert.Equal(t, int64(3), stateChanges[2].ToID)
	})

	t.Run("get state changes with pagination - first", func(t *testing.T) {
		limit := int32(2)
		stateChanges, err := m.BatchGetByTxHash(ctx, "tx1", "", &limit, nil, ASC)
		require.NoError(t, err)
		assert.Len(t, stateChanges, 2)

		assert.Equal(t, int64(1), stateChanges[0].ToID)
		assert.Equal(t, int64(2), stateChanges[1].ToID)
	})

	t.Run("get state changes with cursor pagination", func(t *testing.T) {
		limit := int32(2)
		cursor := &types.StateChangeCursor{ToID: 1, StateChangeOrder: 1}
		stateChanges, err := m.BatchGetByTxHash(ctx, "tx1", "", &limit, cursor, ASC)
		require.NoError(t, err)
		assert.Len(t, stateChanges, 2)

		// Should get results after cursor (to_id=1, state_change_order=1)
		assert.Equal(t, int64(2), stateChanges[0].ToID)
		assert.Equal(t, int64(3), stateChanges[1].ToID)
	})

	t.Run("get state changes with DESC ordering", func(t *testing.T) {
		stateChanges, err := m.BatchGetByTxHash(ctx, "tx1", "", nil, nil, DESC)
		require.NoError(t, err)
		assert.Len(t, stateChanges, 3)

		// Verify ordering (results should be in ASC order after DESC query transformation)
		assert.Equal(t, int64(1), stateChanges[0].ToID)
		assert.Equal(t, int64(2), stateChanges[1].ToID)
		assert.Equal(t, int64(3), stateChanges[2].ToID)
	})

	t.Run("no state changes for non-existent transaction", func(t *testing.T) {
		stateChanges, err := m.BatchGetByTxHash(ctx, "nonexistent", "", nil, nil, ASC)
		require.NoError(t, err)
		assert.Empty(t, stateChanges)
	})
}<|MERGE_RESOLUTION|>--- conflicted
+++ resolved
@@ -130,14 +130,11 @@
 
 			mockMetricsService := metrics.NewMockMetricsService()
 			mockMetricsService.
-<<<<<<< HEAD
-				On("ObserveDBQueryDuration", "INSERT", "state_changes", mock.Anything).Return().Once().
-			On("IncDBQuery", "INSERT", "state_changes").Return().Once()
-=======
-				On("ObserveDBQueryDuration", "BatchInsert", "state_changes", mock.Anything).Return().Once().
-				On("ObserveDBBatchSize", "BatchInsert", "state_changes", mock.Anything).Return().Once().
-				On("IncDBQuery", "BatchInsert", "state_changes").Return().Once()
->>>>>>> 58d980e2
+			On("ObserveDBQueryDuration", "BatchInsert", "state_changes", mock.Anything).Return().Once()
+		mockMetricsService.
+			On("ObserveDBBatchSize", "BatchInsert", "state_changes", mock.Anything).Return().Once()
+		mockMetricsService.
+			On("IncDBQuery", "BatchInsert", "state_changes").Return().Once()
 
 			m := &StateChangeModel{
 				DB:             dbConnectionPool,
