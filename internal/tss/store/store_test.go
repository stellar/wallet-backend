package store

import (
	"context"
	"testing"

	"github.com/stellar/go/xdr"
	"github.com/stellar/wallet-backend/internal/db"
	"github.com/stellar/wallet-backend/internal/db/dbtest"
	"github.com/stellar/wallet-backend/internal/entities"
	"github.com/stellar/wallet-backend/internal/tss"
	"github.com/stretchr/testify/assert"
	"github.com/stretchr/testify/require"
)

func TestUpsertTransaction(t *testing.T) {
	dbt := dbtest.Open(t)
	defer dbt.Close()
	dbConnectionPool, err := db.OpenDBConnectionPool(dbt.DSN)
	require.NoError(t, err)
	defer dbConnectionPool.Close()
	store, _ := NewStore(dbConnectionPool)
	t.Run("insert", func(t *testing.T) {
		_ = store.UpsertTransaction(context.Background(), "www.stellar.org", "hash", "xdr", tss.RPCTXStatus{OtherStatus: tss.NewStatus})

		tx, _ := store.GetTransaction(context.Background(), "hash")
		assert.Equal(t, "xdr", tx.XDR)
		assert.Equal(t, string(tss.NewStatus), tx.Status)
	})

	t.Run("update", func(t *testing.T) {
		_ = store.UpsertTransaction(context.Background(), "www.stellar.org", "hash", "xdr", tss.RPCTXStatus{OtherStatus: tss.NewStatus})
		_ = store.UpsertTransaction(context.Background(), "www.stellar.org", "hash", "xdr", tss.RPCTXStatus{RPCStatus: entities.SuccessStatus})

		tx, _ := store.GetTransaction(context.Background(), "hash")
		assert.Equal(t, "xdr", tx.XDR)
		assert.Equal(t, string(entities.SuccessStatus), tx.Status)

		var numRows int
		err = dbConnectionPool.GetContext(context.Background(), &numRows, `SELECT count(*) FROM tss_transactions WHERE transaction_hash = $1`, "hash")
		require.NoError(t, err)
		assert.Equal(t, numRows, 1)

	})
}

func TestUpsertTry(t *testing.T) {
	dbt := dbtest.Open(t)
	defer dbt.Close()
	dbConnectionPool, err := db.OpenDBConnectionPool(dbt.DSN)
	require.NoError(t, err)
	defer dbConnectionPool.Close()
	store, _ := NewStore(dbConnectionPool)
	t.Run("insert", func(t *testing.T) {
		status := tss.RPCTXStatus{OtherStatus: tss.NewStatus}
		code := tss.RPCTXCode{OtherCodes: tss.NewCode}
		resultXDR := "ABCD//"
		err = store.UpsertTry(context.Background(), "hash", "feebumptxhash", "feebumptxxdr", status, code, resultXDR)

		try, _ := store.GetTry(context.Background(), "feebumptxhash")
		assert.Equal(t, "hash", try.OrigTxHash)
		assert.Equal(t, status.Status(), try.Status)
		assert.Equal(t, code.Code(), int(try.Code))
		assert.Equal(t, resultXDR, try.ResultXDR)
		assert.Equal(t, status.Status(), try.Status)
	})

	t.Run("update_other_code", func(t *testing.T) {
		status := tss.RPCTXStatus{OtherStatus: tss.NewStatus}
		code := tss.RPCTXCode{OtherCodes: tss.NewCode}
		resultXDR := "ABCD//"
		_ = store.UpsertTry(context.Background(), "hash", "feebumptxhash", "feebumptxxdr", status, code, resultXDR)
		code = tss.RPCTXCode{OtherCodes: tss.RPCFailCode}
		_ = store.UpsertTry(context.Background(), "hash", "feebumptxhash", "feebumptxxdr", status, code, resultXDR)

		try, _ := store.GetTry(context.Background(), "feebumptxhash")
		assert.Equal(t, "hash", try.OrigTxHash)
		assert.Equal(t, status.Status(), try.Status)
		assert.Equal(t, code.Code(), int(try.Code))
		assert.Equal(t, resultXDR, try.ResultXDR)

		var numRows int
		err = dbConnectionPool.GetContext(context.Background(), &numRows, `SELECT count(*) FROM tss_transaction_submission_tries  WHERE try_transaction_hash = $1`, "feebumptxhash")
		require.NoError(t, err)
		assert.Equal(t, numRows, 1)
	})

	t.Run("update_tx_code", func(t *testing.T) {
		status := tss.RPCTXStatus{RPCStatus: entities.ErrorStatus}
		code := tss.RPCTXCode{TxResultCode: xdr.TransactionResultCodeTxInsufficientFee}
		resultXDR := "ABCD//"
		_ = store.UpsertTry(context.Background(), "hash", "feebumptxhash", "feebumptxxdr", status, code, resultXDR)
		code = tss.RPCTXCode{TxResultCode: xdr.TransactionResultCodeTxSuccess}
		_ = store.UpsertTry(context.Background(), "hash", "feebumptxhash", "feebumptxxdr", status, code, resultXDR)

		try, _ := store.GetTry(context.Background(), "feebumptxhash")
		assert.Equal(t, "hash", try.OrigTxHash)
		assert.Equal(t, status.Status(), try.Status)
		assert.Equal(t, code.Code(), int(try.Code))
		assert.Equal(t, resultXDR, try.ResultXDR)

		var numRows int
		err = dbConnectionPool.GetContext(context.Background(), &numRows, `SELECT count(*) FROM tss_transaction_submission_tries  WHERE try_transaction_hash = $1`, "feebumptxhash")
		require.NoError(t, err)
		assert.Equal(t, numRows, 1)
	})
}

func TestGetTransaction(t *testing.T) {
	dbt := dbtest.Open(t)
	defer dbt.Close()
	dbConnectionPool, err := db.OpenDBConnectionPool(dbt.DSN)
	require.NoError(t, err)
	defer dbConnectionPool.Close()
	store, _ := NewStore(dbConnectionPool)
	t.Run("transaction_exists", func(t *testing.T) {
		status := tss.RPCTXStatus{OtherStatus: tss.NewStatus}
		_ = store.UpsertTransaction(context.Background(), "localhost:8000", "hash", "xdr", status)
<<<<<<< HEAD

		tx, err := store.GetTransaction(context.Background(), "hash")

=======
		tx, err := store.GetTransaction(context.Background(), "hash")
>>>>>>> 3123476b
		assert.Equal(t, "xdr", tx.XDR)
		assert.Empty(t, err)

	})
	t.Run("transaction_does_not_exist", func(t *testing.T) {
		tx, _ := store.GetTransaction(context.Background(), "doesnotexist")
		assert.Equal(t, Transaction{}, tx)
		assert.Empty(t, err)
	})
}

func TestGetTry(t *testing.T) {
	dbt := dbtest.Open(t)
	defer dbt.Close()
	dbConnectionPool, err := db.OpenDBConnectionPool(dbt.DSN)
	require.NoError(t, err)
	defer dbConnectionPool.Close()
	store, _ := NewStore(dbConnectionPool)
	t.Run("try_exists", func(t *testing.T) {
<<<<<<< HEAD
		status := tss.RPCTXStatus{OtherStatus: tss.NewStatus}
		code := tss.RPCTXCode{OtherCodes: tss.NewCode}
		resultXDR := "ABCD//"
		_ = store.UpsertTry(context.Background(), "hash", "feebumptxhash", "feebumptxxdr", status, code, resultXDR)

		try, err := store.GetTry(context.Background(), "feebumptxhash")

		assert.Equal(t, "hash", try.OrigTxHash)
		assert.Equal(t, status.Status(), try.Status)
		assert.Equal(t, code.Code(), int(try.Code))
		assert.Equal(t, resultXDR, try.ResultXDR)
=======
		code := tss.RPCTXCode{OtherCodes: tss.NewCode}
		_ = store.UpsertTry(context.Background(), "hash", "feebumptxhash", "feebumptxxdr", code)
		try, err := store.GetTry(context.Background(), "feebumptxhash")
		assert.Equal(t, try.OrigTxHash, "hash")
>>>>>>> 3123476b
		assert.Empty(t, err)

	})
	t.Run("try_does_not_exist", func(t *testing.T) {
		try, _ := store.GetTry(context.Background(), "doesnotexist")
		assert.Equal(t, Try{}, try)
		assert.Empty(t, err)
	})
}

func TestGetTryByXDR(t *testing.T) {
	dbt := dbtest.Open(t)
	defer dbt.Close()
	dbConnectionPool, err := db.OpenDBConnectionPool(dbt.DSN)
	require.NoError(t, err)
	defer dbConnectionPool.Close()
	store, _ := NewStore(dbConnectionPool)
	t.Run("try_exists", func(t *testing.T) {
<<<<<<< HEAD
		status := tss.RPCTXStatus{OtherStatus: tss.NewStatus}
		code := tss.RPCTXCode{OtherCodes: tss.NewCode}
		resultXDR := "ABCD//"
		_ = store.UpsertTry(context.Background(), "hash", "feebumptxhash", "feebumptxxdr", status, code, resultXDR)

		try, err := store.GetTryByXDR(context.Background(), "feebumptxxdr")

		assert.Equal(t, "hash", try.OrigTxHash)
		assert.Equal(t, status.Status(), try.Status)
		assert.Equal(t, code.Code(), int(try.Code))
		assert.Equal(t, resultXDR, try.ResultXDR)
=======
		code := tss.RPCTXCode{OtherCodes: tss.NewCode}
		_ = store.UpsertTry(context.Background(), "hash", "feebumptxhash", "feebumptxxdr", code)
		try, err := store.GetTryByXDR(context.Background(), "feebumptxxdr")
		assert.Equal(t, try.OrigTxHash, "hash")
>>>>>>> 3123476b
		assert.Empty(t, err)

	})
	t.Run("try_does_not_exist", func(t *testing.T) {
		try, _ := store.GetTryByXDR(context.Background(), "doesnotexist")
		assert.Equal(t, Try{}, try)
		assert.Empty(t, err)
	})
<<<<<<< HEAD
}

func TestGetTransactionsWithStatus(t *testing.T) {
	dbt := dbtest.Open(t)
	defer dbt.Close()
	dbConnectionPool, err := db.OpenDBConnectionPool(dbt.DSN)
	require.NoError(t, err)
	defer dbConnectionPool.Close()
	store, _ := NewStore(dbConnectionPool)

	t.Run("transactions_do_not_exist", func(t *testing.T) {
		status := tss.RPCTXStatus{OtherStatus: tss.NewStatus}
		txns, err := store.GetTransactionsWithStatus(context.Background(), status)
		assert.Equal(t, 0, len(txns))
		assert.Empty(t, err)
	})

	t.Run("transactions_exist", func(t *testing.T) {
		status := tss.RPCTXStatus{OtherStatus: tss.NewStatus}
		_ = store.UpsertTransaction(context.Background(), "localhost:8000", "hash1", "xdr1", status)
		_ = store.UpsertTransaction(context.Background(), "localhost:8000", "hash2", "xdr2", status)

		txns, err := store.GetTransactionsWithStatus(context.Background(), status)

		assert.Equal(t, 2, len(txns))
		assert.Equal(t, "hash1", txns[0].Hash)
		assert.Equal(t, "hash2", txns[1].Hash)
		assert.Empty(t, err)
	})
}

func TestGetLatestTry(t *testing.T) {
	dbt := dbtest.Open(t)
	defer dbt.Close()
	dbConnectionPool, err := db.OpenDBConnectionPool(dbt.DSN)
	require.NoError(t, err)
	defer dbConnectionPool.Close()
	store, _ := NewStore(dbConnectionPool)

	t.Run("tries_do_not_exist", func(t *testing.T) {
		try, err := store.GetLatestTry(context.Background(), "hash")

		assert.Equal(t, Try{}, try)
		assert.Empty(t, err)
	})

	t.Run("tries_exist", func(t *testing.T) {
		status := tss.RPCTXStatus{OtherStatus: tss.NewStatus}
		code := tss.RPCTXCode{OtherCodes: tss.NewCode}
		resultXDR := "ABCD//"
		_ = store.UpsertTry(context.Background(), "hash", "feebumptxhash1", "feebumptxxdr1", status, code, resultXDR)
		_ = store.UpsertTry(context.Background(), "hash", "feebumptxhash2", "feebumptxxdr2", status, code, resultXDR)

		try, err := store.GetLatestTry(context.Background(), "hash")

		assert.Equal(t, "feebumptxhash2", try.Hash)
		assert.Empty(t, err)
	})

=======
>>>>>>> 3123476b
}<|MERGE_RESOLUTION|>--- conflicted
+++ resolved
@@ -116,13 +116,8 @@
 	t.Run("transaction_exists", func(t *testing.T) {
 		status := tss.RPCTXStatus{OtherStatus: tss.NewStatus}
 		_ = store.UpsertTransaction(context.Background(), "localhost:8000", "hash", "xdr", status)
-<<<<<<< HEAD
-
 		tx, err := store.GetTransaction(context.Background(), "hash")
 
-=======
-		tx, err := store.GetTransaction(context.Background(), "hash")
->>>>>>> 3123476b
 		assert.Equal(t, "xdr", tx.XDR)
 		assert.Empty(t, err)
 
@@ -142,7 +137,6 @@
 	defer dbConnectionPool.Close()
 	store, _ := NewStore(dbConnectionPool)
 	t.Run("try_exists", func(t *testing.T) {
-<<<<<<< HEAD
 		status := tss.RPCTXStatus{OtherStatus: tss.NewStatus}
 		code := tss.RPCTXCode{OtherCodes: tss.NewCode}
 		resultXDR := "ABCD//"
@@ -154,12 +148,6 @@
 		assert.Equal(t, status.Status(), try.Status)
 		assert.Equal(t, code.Code(), int(try.Code))
 		assert.Equal(t, resultXDR, try.ResultXDR)
-=======
-		code := tss.RPCTXCode{OtherCodes: tss.NewCode}
-		_ = store.UpsertTry(context.Background(), "hash", "feebumptxhash", "feebumptxxdr", code)
-		try, err := store.GetTry(context.Background(), "feebumptxhash")
-		assert.Equal(t, try.OrigTxHash, "hash")
->>>>>>> 3123476b
 		assert.Empty(t, err)
 
 	})
@@ -178,7 +166,6 @@
 	defer dbConnectionPool.Close()
 	store, _ := NewStore(dbConnectionPool)
 	t.Run("try_exists", func(t *testing.T) {
-<<<<<<< HEAD
 		status := tss.RPCTXStatus{OtherStatus: tss.NewStatus}
 		code := tss.RPCTXCode{OtherCodes: tss.NewCode}
 		resultXDR := "ABCD//"
@@ -190,12 +177,6 @@
 		assert.Equal(t, status.Status(), try.Status)
 		assert.Equal(t, code.Code(), int(try.Code))
 		assert.Equal(t, resultXDR, try.ResultXDR)
-=======
-		code := tss.RPCTXCode{OtherCodes: tss.NewCode}
-		_ = store.UpsertTry(context.Background(), "hash", "feebumptxhash", "feebumptxxdr", code)
-		try, err := store.GetTryByXDR(context.Background(), "feebumptxxdr")
-		assert.Equal(t, try.OrigTxHash, "hash")
->>>>>>> 3123476b
 		assert.Empty(t, err)
 
 	})
@@ -204,7 +185,6 @@
 		assert.Equal(t, Try{}, try)
 		assert.Empty(t, err)
 	})
-<<<<<<< HEAD
 }
 
 func TestGetTransactionsWithStatus(t *testing.T) {
@@ -264,6 +244,4 @@
 		assert.Empty(t, err)
 	})
 
-=======
->>>>>>> 3123476b
 }