--- conflicted
+++ resolved
@@ -25,7 +25,6 @@
 	DB db.ConnectionPool
 }
 
-<<<<<<< HEAD
 type Transaction struct {
 	Hash         string       `db:"transaction_hash"`
 	XDR          string       `db:"transaction_xdr"`
@@ -44,13 +43,10 @@
 	CreatedAt  time.Time `db:"updated_at"`
 }
 
-func NewStore(db db.ConnectionPool) Store {
-=======
 func NewStore(db db.ConnectionPool) (Store, error) {
 	if db == nil {
 		return nil, fmt.Errorf("db cannot be nil")
 	}
->>>>>>> d576a251
 	return &store{
 		DB: db,
 	}, nil
