--- conflicted
+++ resolved
@@ -133,10 +133,6 @@
 	})
 	t.Run("status_error_routes_to_webhook_channel", func(t *testing.T) {
 		for _, code := range tss.FinalCodes {
-<<<<<<< HEAD
-=======
-
->>>>>>> 3123476b
 			payload := tss.Payload{
 				RpcSubmitTxResponse: tss.RPCSendTxResponse{
 					Status: tss.RPCTXStatus{
@@ -158,11 +154,7 @@
 			webhookChannel.AssertCalled(t, "Send", payload)
 		}
 	})
-<<<<<<< HEAD
 	t.Run("get_ingest_resp_always_routes_to_webhook_channel", func(t *testing.T) {
-=======
-	t.Run("get_ingest_resp_always_routes_to_webhook_cbannel", func(t *testing.T) {
->>>>>>> 3123476b
 		payload := tss.Payload{
 			RpcGetIngestTxResponse: tss.RPCGetIngestTxResponse{
 				Status: entities.SuccessStatus,
@@ -176,14 +168,8 @@
 			Return().
 			Once()
 
-<<<<<<< HEAD
 		err := router.Route(payload)
-
 		assert.NoError(t, err)
-=======
-		_ = router.Route(payload)
-
->>>>>>> 3123476b
 		webhookChannel.AssertCalled(t, "Send", payload)
 	})
 	t.Run("nil_channel_does_not_route", func(t *testing.T) {
