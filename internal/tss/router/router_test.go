--- conflicted
+++ resolved
@@ -62,14 +62,9 @@
 			Return().
 			Once()
 
-<<<<<<< HEAD
-		_ = router.Route(payload)
-
-=======
 		err := router.Route(payload)
 
 		assert.NoError(t, err)
->>>>>>> dd63a2b6
 		webhookChannel.AssertCalled(t, "Send", payload)
 	})
 
@@ -82,14 +77,9 @@
 			Return().
 			Once()
 
-<<<<<<< HEAD
-		_ = router.Route(payload)
-
-=======
 		err := router.Route(payload)
 
 		assert.NoError(t, err)
->>>>>>> dd63a2b6
 		webhookChannel.AssertCalled(t, "Send", payload)
 	})
 
@@ -180,10 +170,6 @@
 
 		err := router.Route(payload)
 		assert.NoError(t, err)
-<<<<<<< HEAD
-
-=======
->>>>>>> dd63a2b6
 		webhookChannel.AssertCalled(t, "Send", payload)
 	})
 	t.Run("nil_channel_does_not_route", func(t *testing.T) {
