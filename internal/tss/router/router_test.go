package router

import (
	"testing"

	"github.com/stellar/wallet-backend/internal/entities"
	"github.com/stellar/wallet-backend/internal/tss"
	"github.com/stretchr/testify/assert"
)

func TestRouter(t *testing.T) {
	rpcCallerChannel := tss.MockChannel{}
	defer rpcCallerChannel.AssertExpectations(t)
	errorJitterChannel := tss.MockChannel{}
	defer errorJitterChannel.AssertExpectations(t)
	errorNonJitterChannel := tss.MockChannel{}
	defer errorNonJitterChannel.AssertExpectations(t)
	webhookChannel := tss.MockChannel{}
	defer webhookChannel.AssertExpectations(t)

	router := NewRouter(RouterConfigs{
		RPCCallerChannel:      &rpcCallerChannel,
		ErrorJitterChannel:    &errorJitterChannel,
		ErrorNonJitterChannel: &errorNonJitterChannel,
		WebhookChannel:        &webhookChannel,
	})
	t.Run("status_new_routes_to_rpc_caller_channel", func(t *testing.T) {
		payload := tss.Payload{}
		payload.RpcSubmitTxResponse.Status = tss.RPCTXStatus{OtherStatus: tss.NewStatus}

		rpcCallerChannel.
			On("Send", payload).
			Return().
			Once()

		_ = router.Route(payload)

		rpcCallerChannel.AssertCalled(t, "Send", payload)
	})
	t.Run("status_try_again_later_routes_to_error_jitter_channel", func(t *testing.T) {
		payload := tss.Payload{}
		payload.RpcSubmitTxResponse.Status = tss.RPCTXStatus{RPCStatus: entities.TryAgainLaterStatus}

		errorJitterChannel.
			On("Send", payload).
			Return().
			Once()

		_ = router.Route(payload)

		errorJitterChannel.AssertCalled(t, "Send", payload)
	})
	t.Run("status_error_routes_to_error_jitter_channel", func(t *testing.T) {
<<<<<<< HEAD
		for _, code := range tss.JitterErrorCodes {
=======
		for _, code := range JitterErrorCodes {
>>>>>>> 5fe5d0b7
			payload := tss.Payload{
				RpcSubmitTxResponse: tss.RPCSendTxResponse{
					Status: tss.RPCTXStatus{
						RPCStatus: entities.ErrorStatus,
					},
					Code: tss.RPCTXCode{
						TxResultCode: code,
					},
				},
			}
			payload.RpcSubmitTxResponse.Code.TxResultCode = code
			errorJitterChannel.
				On("Send", payload).
				Return().
				Once()

			_ = router.Route(payload)

			errorJitterChannel.AssertCalled(t, "Send", payload)
		}
	})
	t.Run("status_error_routes_to_error_non_jitter_channel", func(t *testing.T) {
<<<<<<< HEAD
		for _, code := range tss.NonJitterErrorCodes {
=======
		for _, code := range NonJitterErrorCodes {
>>>>>>> 5fe5d0b7
			payload := tss.Payload{
				RpcSubmitTxResponse: tss.RPCSendTxResponse{
					Status: tss.RPCTXStatus{
						RPCStatus: entities.ErrorStatus,
					},
					Code: tss.RPCTXCode{
						TxResultCode: code,
					},
				},
			}
			payload.RpcSubmitTxResponse.Code.TxResultCode = code
			errorNonJitterChannel.
				On("Send", payload).
				Return().
				Once()

			_ = router.Route(payload)

			errorNonJitterChannel.AssertCalled(t, "Send", payload)
		}
	})
	t.Run("status_error_routes_to_webhook_channel", func(t *testing.T) {
<<<<<<< HEAD
		for _, code := range tss.FinalErrorCodes {
=======
		for _, code := range FinalErrorCodes {
>>>>>>> 5fe5d0b7
			payload := tss.Payload{
				RpcSubmitTxResponse: tss.RPCSendTxResponse{
					Status: tss.RPCTXStatus{
						RPCStatus: entities.ErrorStatus,
					},
					Code: tss.RPCTXCode{
						TxResultCode: code,
					},
				},
			}
			payload.RpcSubmitTxResponse.Code.TxResultCode = code
			webhookChannel.
				On("Send", payload).
				Return().
				Once()

			_ = router.Route(payload)

			webhookChannel.AssertCalled(t, "Send", payload)
		}
	})
	t.Run("nil_channel_does_not_route", func(t *testing.T) {
		payload := tss.Payload{}

		err := router.Route(payload)

		errorJitterChannel.AssertNotCalled(t, "Send", payload)
		assert.Equal(t, "payload could not be routed - channel is nil", err.Error())
	})
}<|MERGE_RESOLUTION|>--- conflicted
+++ resolved
@@ -51,11 +51,7 @@
 		errorJitterChannel.AssertCalled(t, "Send", payload)
 	})
 	t.Run("status_error_routes_to_error_jitter_channel", func(t *testing.T) {
-<<<<<<< HEAD
 		for _, code := range tss.JitterErrorCodes {
-=======
-		for _, code := range JitterErrorCodes {
->>>>>>> 5fe5d0b7
 			payload := tss.Payload{
 				RpcSubmitTxResponse: tss.RPCSendTxResponse{
 					Status: tss.RPCTXStatus{
@@ -78,11 +74,8 @@
 		}
 	})
 	t.Run("status_error_routes_to_error_non_jitter_channel", func(t *testing.T) {
-<<<<<<< HEAD
+
 		for _, code := range tss.NonJitterErrorCodes {
-=======
-		for _, code := range NonJitterErrorCodes {
->>>>>>> 5fe5d0b7
 			payload := tss.Payload{
 				RpcSubmitTxResponse: tss.RPCSendTxResponse{
 					Status: tss.RPCTXStatus{
@@ -105,11 +98,7 @@
 		}
 	})
 	t.Run("status_error_routes_to_webhook_channel", func(t *testing.T) {
-<<<<<<< HEAD
 		for _, code := range tss.FinalErrorCodes {
-=======
-		for _, code := range FinalErrorCodes {
->>>>>>> 5fe5d0b7
 			payload := tss.Payload{
 				RpcSubmitTxResponse: tss.RPCSendTxResponse{
 					Status: tss.RPCTXStatus{
