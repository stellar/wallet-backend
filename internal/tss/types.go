--- conflicted
+++ resolved
@@ -5,7 +5,6 @@
 	"encoding/base64"
 	"fmt"
 	"strconv"
-<<<<<<< HEAD
 
 	xdr3 "github.com/stellar/go-xdr/xdr3"
 	"github.com/stellar/go/xdr"
@@ -44,44 +43,7 @@
 }
 
 type OtherStatus string
-=======
 
-	xdr3 "github.com/stellar/go-xdr/xdr3"
-	"github.com/stellar/go/xdr"
-	"github.com/stellar/wallet-backend/internal/entities"
-)
-
-type RPCGetIngestTxResponse struct {
-	// A status that indicated whether this transaction failed or successly made it to the ledger
-	Status entities.RPCStatus
-	// The raw TransactionEnvelope XDR for this transaction
-	EnvelopeXDR string
-	// The raw TransactionResult XDR of the envelopeXdr
-	ResultXDR string
-	// The unix timestamp of when the transaction was included in the ledger
-	CreatedAt int64
-}
-
-func ParseToRPCGetIngestTxResponse(result entities.RPCGetTransactionResult, err error) (RPCGetIngestTxResponse, error) {
-	if err != nil {
-		return RPCGetIngestTxResponse{Status: entities.ErrorStatus}, err
-	}
-
-	getIngestTxResponse := RPCGetIngestTxResponse{
-		Status:      entities.RPCStatus(result.Status),
-		EnvelopeXDR: result.EnvelopeXDR,
-		ResultXDR:   result.ResultXDR,
-	}
-	if getIngestTxResponse.Status != entities.NotFoundStatus {
-		getIngestTxResponse.CreatedAt, err = strconv.ParseInt(result.CreatedAt, 10, 64)
-		if err != nil {
-			return RPCGetIngestTxResponse{Status: entities.ErrorStatus}, fmt.Errorf("unable to parse createdAt: %w", err)
-		}
-	}
-	return getIngestTxResponse, nil
-}
-
->>>>>>> e9cdaa2a
 type OtherCodes int32
 
 type TransactionResultCode int32
@@ -110,10 +72,7 @@
 	NewCode             OtherCodes = 100
 	RPCFailCode         OtherCodes = 101
 	UnmarshalBinaryCode OtherCodes = 102
-<<<<<<< HEAD
 	EmptyCode           OtherCodes = 103
-=======
->>>>>>> e9cdaa2a
 )
 
 type RPCTXCode struct {
@@ -121,7 +80,6 @@
 	OtherCodes   OtherCodes
 }
 
-<<<<<<< HEAD
 func (c RPCTXCode) Code() int {
 	if c.OtherCodes != NoCode {
 		return int(c.OtherCodes)
@@ -129,14 +87,12 @@
 	return int(c.TxResultCode)
 }
 
-=======
->>>>>>> e9cdaa2a
 type RPCSendTxResponse struct {
 	// The hash of the transaction submitted to RPC
 	TransactionHash string
 	TransactionXDR  string
 	// The status of an RPC sendTransaction call. Can be one of [PENDING, DUPLICATE, TRY_AGAIN_LATER, ERROR]
-	Status entities.RPCStatus
+	Status RPCTXStatus
 	// The (optional) error code that is derived by deserialzing the errorResultXdr string in the sendTransaction response
 	// list of possible errror codes: https://developers.stellar.org/docs/data/horizon/api-reference/errors/result-codes/transactions
 	Code RPCTXCode
@@ -146,22 +102,12 @@
 	sendTxResponse := RPCSendTxResponse{}
 	sendTxResponse.TransactionXDR = transactionXDR
 	if err != nil {
-<<<<<<< HEAD
-		fmt.Println("RPC FAIL ON THIS?")
 		sendTxResponse.Status.RPCStatus = entities.ErrorStatus
 		sendTxResponse.Code.OtherCodes = RPCFailCode
 		return sendTxResponse, fmt.Errorf("RPC fail: %w", err)
 	}
 	sendTxResponse.Status.RPCStatus = entities.RPCStatus(result.Status)
 	sendTxResponse.TransactionHash = result.Hash
-	fmt.Println("abt to call parse")
-=======
-		sendTxResponse.Code.OtherCodes = RPCFailCode
-		return sendTxResponse, fmt.Errorf("RPC fail: %w", err)
-	}
-	sendTxResponse.Status = entities.RPCStatus(result.Status)
-	sendTxResponse.TransactionHash = result.Hash
->>>>>>> e9cdaa2a
 	sendTxResponse.Code, err = parseSendTransactionErrorXDR(result.ErrorResultXDR)
 	if err != nil {
 		return sendTxResponse, fmt.Errorf("parse error result xdr string: %w", err)
@@ -170,14 +116,11 @@
 }
 
 func parseSendTransactionErrorXDR(errorResultXDR string) (RPCTXCode, error) {
-<<<<<<< HEAD
 	if errorResultXDR == "" {
 		return RPCTXCode{
 			OtherCodes: EmptyCode,
 		}, nil
 	}
-=======
->>>>>>> e9cdaa2a
 	unmarshalErr := "unable to unmarshal errorResultXDR: %s"
 	decodedBytes, err := base64.StdEncoding.DecodeString(errorResultXDR)
 	if err != nil {
