--- conflicted
+++ resolved
@@ -456,15 +456,9 @@
 			On("Post", rpcURL, "application/json", bytes.NewBuffer(jsonData)).
 			Return(httpResponse, nil).
 			Once()
-<<<<<<< HEAD
-
-		resp, err := txService.sendRPCRequest(method, params)
-
-=======
-
-		resp, err := txService.sendRPCRequest(method, params)
-
->>>>>>> b82a25a9
+
+		resp, err := txService.sendRPCRequest(method, params)
+
 		assert.Equal(t, "1234", resp.CreatedAt)
 		assert.Empty(t, err)
 	})
