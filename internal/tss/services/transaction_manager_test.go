package services

import (
	"context"
	"errors"
	"testing"

	"github.com/stellar/go/xdr"
	"github.com/stellar/wallet-backend/internal/db"
	"github.com/stellar/wallet-backend/internal/db/dbtest"
	"github.com/stellar/wallet-backend/internal/entities"
	"github.com/stellar/wallet-backend/internal/services"
	"github.com/stellar/wallet-backend/internal/tss"
	"github.com/stellar/wallet-backend/internal/tss/store"
	"github.com/stellar/wallet-backend/internal/tss/utils"
	"github.com/stretchr/testify/assert"
	"github.com/stretchr/testify/require"
)

func TestBuildAndSubmitTransaction(t *testing.T) {
	dbt := dbtest.Open(t)
	defer dbt.Close()

	dbConnectionPool, err := db.OpenDBConnectionPool(dbt.DSN)
	require.NoError(t, err)
	defer dbConnectionPool.Close()
	store, _ := store.NewStore(dbConnectionPool)
	txServiceMock := TransactionServiceMock{}
	rpcServiceMock := services.RPCServiceMock{}
	txManager := NewTransactionManager(TransactionManagerConfigs{
		TxService:  &txServiceMock,
		RPCService: &rpcServiceMock,
		Store:      store,
	})
	networkPass := "passphrase"
	feeBumpTx := utils.BuildTestFeeBumpTransaction()
	feeBumpTxXDR, _ := feeBumpTx.Base64()
	feeBumpTxHash, _ := feeBumpTx.HashHex(networkPass)
	payload := tss.Payload{}
	payload.WebhookURL = "www.stellar.com"
	payload.TransactionHash = "hash"
	payload.TransactionXDR = "xdr"

	t.Run("fail_on_tx_build_and_sign", func(t *testing.T) {
		_ = store.UpsertTransaction(context.Background(), payload.WebhookURL, payload.TransactionHash, payload.TransactionXDR, tss.RPCTXStatus{OtherStatus: tss.NewStatus})
		txServiceMock.
			On("SignAndBuildNewFeeBumpTransaction", context.Background(), payload.TransactionXDR).
			Return(nil, errors.New("signing failed")).
			Once()

		txSendResp, err := txManager.BuildAndSubmitTransaction(context.Background(), "channel", payload)

		assert.Equal(t, tss.RPCSendTxResponse{}, txSendResp)
		assert.Equal(t, "channel: Unable to sign/build transaction: signing failed", err.Error())

		tx, _ := store.GetTransaction(context.Background(), payload.TransactionHash)
		assert.Equal(t, string(tss.NewStatus), tx.Status)
	})

	t.Run("rpc_call_fail", func(t *testing.T) {
		_ = store.UpsertTransaction(context.Background(), payload.WebhookURL, payload.TransactionHash, payload.TransactionXDR, tss.RPCTXStatus{OtherStatus: tss.NewStatus})
		sendResp := entities.RPCSendTransactionResult{Status: entities.ErrorStatus}

		txServiceMock.
			On("SignAndBuildNewFeeBumpTransaction", context.Background(), payload.TransactionXDR).
			Return(feeBumpTx, nil).
			Once().
			On("NetworkPassphrase").
			Return(networkPass).
			Once()
		rpcServiceMock.
			On("SendTransaction", feeBumpTxXDR).
			Return(sendResp, errors.New("RPC down")).
			Once()

		txSendResp, err := txManager.BuildAndSubmitTransaction(context.Background(), "channel", payload)

		assert.Equal(t, entities.ErrorStatus, txSendResp.Status.RPCStatus)
		assert.Equal(t, tss.RPCFailCode, txSendResp.Code.OtherCodes)
		assert.Equal(t, "channel: RPC fail: RPC fail: RPC down", err.Error())

		tx, _ := store.GetTransaction(context.Background(), payload.TransactionHash)
		assert.Equal(t, string(tss.NewStatus), tx.Status)

		try, _ := store.GetTry(context.Background(), feeBumpTxHash)
		assert.Equal(t, string(entities.ErrorStatus), try.Status)
		assert.Equal(t, int32(tss.RPCFailCode), try.Code)
	})

	t.Run("rpc_resp_empty_errorresult_xdr", func(t *testing.T) {
		_ = store.UpsertTransaction(context.Background(), payload.WebhookURL, payload.TransactionHash, payload.TransactionXDR, tss.RPCTXStatus{OtherStatus: tss.NewStatus})
		sendResp := entities.RPCSendTransactionResult{
			Status:         entities.PendingStatus,
			ErrorResultXDR: "",
		}

		txServiceMock.
			On("SignAndBuildNewFeeBumpTransaction", context.Background(), payload.TransactionXDR).
			Return(feeBumpTx, nil).
			Once().
			On("NetworkPassphrase").
			Return(networkPass).
			Once()
		rpcServiceMock.
			On("SendTransaction", feeBumpTxXDR).
			Return(sendResp, nil).
			Once()

		txSendResp, err := txManager.BuildAndSubmitTransaction(context.Background(), "channel", payload)

		assert.Equal(t, entities.PendingStatus, txSendResp.Status.RPCStatus)
		assert.Equal(t, tss.EmptyCode, txSendResp.Code.OtherCodes)
		assert.Empty(t, err)

		tx, _ := store.GetTransaction(context.Background(), payload.TransactionHash)
		assert.Equal(t, string(entities.PendingStatus), tx.Status)

		try, _ := store.GetTry(context.Background(), feeBumpTxHash)
		assert.Equal(t, string(entities.PendingStatus), try.Status)
		assert.Equal(t, int32(tss.EmptyCode), try.Code)
	})

	t.Run("rpc_resp_has_unparsable_errorresult_xdr", func(t *testing.T) {
		_ = store.UpsertTransaction(context.Background(), payload.WebhookURL, payload.TransactionHash, payload.TransactionXDR, tss.RPCTXStatus{OtherStatus: tss.NewStatus})
		sendResp := entities.RPCSendTransactionResult{
			Status:         entities.ErrorStatus,
			ErrorResultXDR: "ABCD",
		}

		txServiceMock.
			On("SignAndBuildNewFeeBumpTransaction", context.Background(), payload.TransactionXDR).
			Return(feeBumpTx, nil).
			Once().
			On("NetworkPassphrase").
			Return(networkPass).
			Once()
		rpcServiceMock.
			On("SendTransaction", feeBumpTxXDR).
			Return(sendResp, nil).
			Once()

		txSendResp, err := txManager.BuildAndSubmitTransaction(context.Background(), "channel", payload)

<<<<<<< HEAD
=======
		assert.Equal(t, entities.ErrorStatus, txSendResp.Status.RPCStatus)
		assert.Equal(t, tss.UnmarshalBinaryCode, txSendResp.Code.OtherCodes)
>>>>>>> dd63a2b6
		assert.Equal(t, "channel: RPC fail: parse error result xdr string: unable to parse: unable to unmarshal errorResultXDR: ABCD", err.Error())

		tx, _ := store.GetTransaction(context.Background(), payload.TransactionHash)
		assert.Equal(t, string(tss.NewStatus), tx.Status)

		try, _ := store.GetTry(context.Background(), feeBumpTxHash)
		assert.Equal(t, string(entities.ErrorStatus), try.Status)
		assert.Equal(t, int32(tss.UnmarshalBinaryCode), try.Code)
	})

	t.Run("rpc_returns_response", func(t *testing.T) {
		_ = store.UpsertTransaction(context.Background(), payload.WebhookURL, payload.TransactionHash, payload.TransactionXDR, tss.RPCTXStatus{OtherStatus: tss.NewStatus})
		sendResp := entities.RPCSendTransactionResult{
			Status:         entities.ErrorStatus,
			ErrorResultXDR: "AAAAAAAAAMj////9AAAAAA==",
		}

		txServiceMock.
			On("SignAndBuildNewFeeBumpTransaction", context.Background(), payload.TransactionXDR).
			Return(feeBumpTx, nil).
			Once().
			On("NetworkPassphrase").
			Return(networkPass).
			Once()
		rpcServiceMock.
			On("SendTransaction", feeBumpTxXDR).
			Return(sendResp, nil).
			Once()

		txSendResp, err := txManager.BuildAndSubmitTransaction(context.Background(), "channel", payload)

		assert.Equal(t, entities.ErrorStatus, txSendResp.Status.RPCStatus)
		assert.Equal(t, xdr.TransactionResultCodeTxTooLate, txSendResp.Code.TxResultCode)
		assert.Empty(t, err)

		tx, _ := store.GetTransaction(context.Background(), payload.TransactionHash)
		assert.Equal(t, string(entities.ErrorStatus), tx.Status)

		try, _ := store.GetTry(context.Background(), feeBumpTxHash)
		assert.Equal(t, string(entities.ErrorStatus), try.Status)
		assert.Equal(t, int32(xdr.TransactionResultCodeTxTooLate), try.Code)
	})
}<|MERGE_RESOLUTION|>--- conflicted
+++ resolved
@@ -141,11 +141,8 @@
 
 		txSendResp, err := txManager.BuildAndSubmitTransaction(context.Background(), "channel", payload)
 
-<<<<<<< HEAD
-=======
 		assert.Equal(t, entities.ErrorStatus, txSendResp.Status.RPCStatus)
 		assert.Equal(t, tss.UnmarshalBinaryCode, txSendResp.Code.OtherCodes)
->>>>>>> dd63a2b6
 		assert.Equal(t, "channel: RPC fail: parse error result xdr string: unable to parse: unable to unmarshal errorResultXDR: ABCD", err.Error())
 
 		tx, _ := store.GetTransaction(context.Background(), payload.TransactionHash)
