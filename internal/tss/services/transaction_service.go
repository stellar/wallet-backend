--- conflicted
+++ resolved
@@ -4,11 +4,7 @@
 	"context"
 	"fmt"
 
-<<<<<<< HEAD
 	"github.com/stellar/go/support/log"
-=======
-	"github.com/stellar/go/clients/horizonclient"
->>>>>>> 739813cb
 	"github.com/stellar/go/txnbuild"
 
 	"github.com/stellar/wallet-backend/internal/services"
@@ -48,6 +44,10 @@
 
 	if o.ChannelAccountSignatureClient == nil {
 		return fmt.Errorf("channel account signature client cannot be nil")
+	}
+
+	if o.HorizonClient == nil {
+		return fmt.Errorf("horizon client cannot be nil")
 	}
 
 	if o.BaseFee < int64(txnbuild.MinBaseFee) {
