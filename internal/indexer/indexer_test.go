--- conflicted
+++ resolved
@@ -115,16 +115,11 @@
 				tokenStateChanges := []types.StateChange{{ToID: 1, StateChangeOrder: 1}}
 				mockTokenTransfer.On("ProcessTransaction", mock.Anything, mock.Anything).Return(tokenStateChanges, nil)
 
-<<<<<<< HEAD
-				effectsStateChanges := []types.StateChange{{ID: "effects_sc1"}}
-				mockEffects.On("ProcessOperation", mock.Anything, mock.Anything).Return(effectsStateChanges, nil)
-
-				contractDeployStateChanges := []types.StateChange{{ID: "contract_deploy_sc1"}}
+				effectsStateChanges := []types.StateChange{{ToID: 2, StateChangeOrder: 1}}
+				mockEffects.On("ProcessOperation", mock.Anything, mock.Anything, mock.Anything, mock.Anything).Return(effectsStateChanges, nil)
+
+				contractDeployStateChanges := []types.StateChange{{ToID: 3, StateChangeOrder: 1}}
 				mockContractDeploy.On("ProcessOperation", mock.Anything, mock.Anything).Return(contractDeployStateChanges, nil)
-=======
-				effectsStateChanges := []types.StateChange{{ToID: 1, StateChangeOrder: 1}}
-				mockEffects.On("ProcessOperation", mock.Anything, mock.Anything, mock.Anything, mock.Anything).Return(effectsStateChanges, nil)
->>>>>>> 5946204a
 
 				// Verify transaction was pushed to buffer with correct participants
 				// PushParticipantTransaction is called once for each participant
@@ -156,11 +151,11 @@
 					})).Return()
 				mockBuffer.On("PushStateChanges",
 					mock.MatchedBy(func(stateChanges []types.StateChange) bool {
-						return len(stateChanges) == 1 && stateChanges[0].ToID == 1 && stateChanges[0].StateChangeOrder == 1
+						return len(stateChanges) == 1 && stateChanges[0].ToID == 2 && stateChanges[0].StateChangeOrder == 1
 					})).Return()
 				mockBuffer.On("PushStateChanges",
 					mock.MatchedBy(func(stateChanges []types.StateChange) bool {
-						return len(stateChanges) == 1 && stateChanges[0].ID == "contract_deploy_sc1"
+						return len(stateChanges) == 1 && stateChanges[0].ToID == 3 && stateChanges[0].StateChangeOrder == 1
 					})).Return()
 			},
 			txParticipants: set.NewSet("alice", "bob"),
