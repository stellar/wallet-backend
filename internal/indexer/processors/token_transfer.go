--- conflicted
+++ resolved
@@ -76,17 +76,8 @@
 
 // parseOperationDetails extracts operation metadata needed for processing token transfer events.
 // Returns operation ID, type, and source account which determine how events should be categorized.
-<<<<<<< HEAD
-func (p *TokenTransferProcessor) parseOperationDetails(tx ingest.LedgerTransaction, ledgerIdx uint32, txIdx uint32, opIdx uint32) (int64, *xdr.OperationType, string, error) {
-	op, found := tx.GetOperation(opIdx)
-	if !found {
-		return 0, nil, "", ErrOperationNotFound
-	}
-
-=======
 func (p *TokenTransferProcessor) parseOperationDetails(tx ingest.LedgerTransaction, ledgerIdx uint32, txIdx uint32, opIdx uint32) (int64, *xdr.OperationType, string) {
 	op, _ := tx.GetOperation(opIdx - 1)
->>>>>>> 80b12feb
 	operationType := &op.Body.Type
 	opSourceAccount := operationSourceAccount(tx, op)
 	opID := toid.New(int32(ledgerIdx), int32(txIdx), int32(opIdx+1)).ToInt64()
