--- conflicted
+++ resolved
@@ -5,11 +5,8 @@
 
 import (
 	"context"
-<<<<<<< HEAD
+	"fmt"
 	"encoding/hex"
-=======
-	"fmt"
->>>>>>> c5a566e1
 	"math/big"
 	"testing"
 
