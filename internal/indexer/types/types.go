package types

import (
	"database/sql"
	"database/sql/driver"
	"encoding/json"
	"fmt"
	"time"

	"github.com/stellar/go/xdr"
)

type Account struct {
	StellarAddress string    `json:"address,omitempty" db:"stellar_address"`
	CreatedAt      time.Time `json:"createdAt,omitempty" db:"created_at"`
}

type AccountWithTxHash struct {
	Account
	TxHash string `json:"txHash,omitempty" db:"tx_hash"`
}

type AccountWithOperationID struct {
	Account
	OperationID int64 `json:"operationId,omitempty" db:"operation_id"`
}

type Transaction struct {
	Hash            string    `json:"hash,omitempty" db:"hash"`
	ToID            int64     `json:"toId,omitempty" db:"to_id"`
	EnvelopeXDR     string    `json:"envelopeXdr,omitempty" db:"envelope_xdr"`
	ResultXDR       string    `json:"resultXdr,omitempty" db:"result_xdr"`
	MetaXDR         string    `json:"metaXdr,omitempty" db:"meta_xdr"`
	LedgerNumber    uint32    `json:"ledgerNumber,omitempty" db:"ledger_number"`
	LedgerCreatedAt time.Time `json:"ledgerCreatedAt,omitempty" db:"ledger_created_at"`
	IngestedAt      time.Time `json:"ingestedAt,omitempty" db:"ingested_at"`
	// Relationships:
	Operations   []Operation   `json:"operations,omitempty"`
	Accounts     []Account     `json:"accounts,omitempty"`
	StateChanges []StateChange `json:"stateChanges,omitempty"`
}

type TransactionWithCursor struct {
	Transaction
	Cursor int64 `json:"cursor,omitempty" db:"tx_cursor"`
}

type TransactionWithStateChangeID struct {
	Transaction
	StateChangeID string `json:"stateChangeId,omitempty" db:"state_change_id"`
}

type TransactionWithOperationID struct {
	Transaction
	OperationID int64 `json:"operationId,omitempty" db:"operation_id"`
}

// xdrToOperationTypeMap provides 1:1 mapping between XDR OperationType and custom OperationType
var xdrToOperationTypeMap = map[xdr.OperationType]OperationType{
	xdr.OperationTypeCreateAccount:                 OperationTypeCreateAccount,
	xdr.OperationTypePayment:                       OperationTypePayment,
	xdr.OperationTypePathPaymentStrictReceive:      OperationTypePathPaymentStrictReceive,
	xdr.OperationTypeManageSellOffer:               OperationTypeManageSellOffer,
	xdr.OperationTypeCreatePassiveSellOffer:        OperationTypeCreatePassiveSellOffer,
	xdr.OperationTypeSetOptions:                    OperationTypeSetOptions,
	xdr.OperationTypeChangeTrust:                   OperationTypeChangeTrust,
	xdr.OperationTypeAllowTrust:                    OperationTypeAllowTrust,
	xdr.OperationTypeAccountMerge:                  OperationTypeAccountMerge,
	xdr.OperationTypeInflation:                     OperationTypeInflation,
	xdr.OperationTypeManageData:                    OperationTypeManageData,
	xdr.OperationTypeBumpSequence:                  OperationTypeBumpSequence,
	xdr.OperationTypeManageBuyOffer:                OperationTypeManageBuyOffer,
	xdr.OperationTypePathPaymentStrictSend:         OperationTypePathPaymentStrictSend,
	xdr.OperationTypeCreateClaimableBalance:        OperationTypeCreateClaimableBalance,
	xdr.OperationTypeClaimClaimableBalance:         OperationTypeClaimClaimableBalance,
	xdr.OperationTypeBeginSponsoringFutureReserves: OperationTypeBeginSponsoringFutureReserves,
	xdr.OperationTypeEndSponsoringFutureReserves:   OperationTypeEndSponsoringFutureReserves,
	xdr.OperationTypeRevokeSponsorship:             OperationTypeRevokeSponsorship,
	xdr.OperationTypeClawback:                      OperationTypeClawback,
	xdr.OperationTypeClawbackClaimableBalance:      OperationTypeClawbackClaimableBalance,
	xdr.OperationTypeSetTrustLineFlags:             OperationTypeSetTrustLineFlags,
	xdr.OperationTypeLiquidityPoolDeposit:          OperationTypeLiquidityPoolDeposit,
	xdr.OperationTypeLiquidityPoolWithdraw:         OperationTypeLiquidityPoolWithdraw,
	xdr.OperationTypeInvokeHostFunction:            OperationTypeInvokeHostFunction,
	xdr.OperationTypeExtendFootprintTtl:            OperationTypeExtendFootprintTTL,
	xdr.OperationTypeRestoreFootprint:              OperationTypeRestoreFootprint,
}

func OperationTypeFromXDR(xdrOpType xdr.OperationType) OperationType {
	if mappedType, exists := xdrToOperationTypeMap[xdrOpType]; exists {
		return mappedType
	}
	return ""
}

type OperationType string

const (
	OperationTypeCreateAccount                 OperationType = "CREATE_ACCOUNT"
	OperationTypePayment                       OperationType = "PAYMENT"
	OperationTypePathPaymentStrictReceive      OperationType = "PATH_PAYMENT_STRICT_RECEIVE"
	OperationTypeManageSellOffer               OperationType = "MANAGE_SELL_OFFER"
	OperationTypeCreatePassiveSellOffer        OperationType = "CREATE_PASSIVE_SELL_OFFER"
	OperationTypeSetOptions                    OperationType = "SET_OPTIONS"
	OperationTypeChangeTrust                   OperationType = "CHANGE_TRUST"
	OperationTypeAllowTrust                    OperationType = "ALLOW_TRUST"
	OperationTypeAccountMerge                  OperationType = "ACCOUNT_MERGE"
	OperationTypeInflation                     OperationType = "INFLATION"
	OperationTypeManageData                    OperationType = "MANAGE_DATA"
	OperationTypeBumpSequence                  OperationType = "BUMP_SEQUENCE"
	OperationTypeManageBuyOffer                OperationType = "MANAGE_BUY_OFFER"
	OperationTypePathPaymentStrictSend         OperationType = "PATH_PAYMENT_STRICT_SEND"
	OperationTypeCreateClaimableBalance        OperationType = "CREATE_CLAIMABLE_BALANCE"
	OperationTypeClaimClaimableBalance         OperationType = "CLAIM_CLAIMABLE_BALANCE"
	OperationTypeBeginSponsoringFutureReserves OperationType = "BEGIN_SPONSORING_FUTURE_RESERVES"
	OperationTypeEndSponsoringFutureReserves   OperationType = "END_SPONSORING_FUTURE_RESERVES"
	OperationTypeRevokeSponsorship             OperationType = "REVOKE_SPONSORSHIP"
	OperationTypeClawback                      OperationType = "CLAWBACK"
	OperationTypeClawbackClaimableBalance      OperationType = "CLAWBACK_CLAIMABLE_BALANCE"
	OperationTypeSetTrustLineFlags             OperationType = "SET_TRUST_LINE_FLAGS"
	OperationTypeLiquidityPoolDeposit          OperationType = "LIQUIDITY_POOL_DEPOSIT"
	OperationTypeLiquidityPoolWithdraw         OperationType = "LIQUIDITY_POOL_WITHDRAW"
	OperationTypeInvokeHostFunction            OperationType = "INVOKE_HOST_FUNCTION"
	OperationTypeExtendFootprintTTL            OperationType = "EXTEND_FOOTPRINT_TTL"
	OperationTypeRestoreFootprint              OperationType = "RESTORE_FOOTPRINT"
)

type Operation struct {
	ID              int64         `json:"id,omitempty" db:"id"`
	OperationType   OperationType `json:"operationType,omitempty" db:"operation_type"`
	OperationXDR    string        `json:"operationXdr,omitempty" db:"operation_xdr"`
	LedgerNumber    uint32        `json:"ledgerNumber,omitempty" db:"ledger_number"`
	LedgerCreatedAt time.Time     `json:"ledgerCreatedAt,omitempty" db:"ledger_created_at"`
	IngestedAt      time.Time     `json:"ingestedAt,omitempty" db:"ingested_at"`
	// Relationships:
	TxHash       string        `json:"txHash,omitempty" db:"tx_hash"`
	Transaction  *Transaction  `json:"transaction,omitempty"`
	Accounts     []Account     `json:"accounts,omitempty"`
	StateChanges []StateChange `json:"stateChanges,omitempty"`
}

type OperationWithCursor struct {
	Operation
	Cursor int64 `json:"cursor,omitempty" db:"op_cursor"`
}

type OperationWithStateChangeID struct {
	Operation
	StateChangeID string `db:"state_change_id"`
}

type StateChangeCategory string

const (
	StateChangeCategoryDebit              StateChangeCategory = "DEBIT"
	StateChangeCategoryCredit             StateChangeCategory = "CREDIT"
	StateChangeCategoryMint               StateChangeCategory = "MINT"
	StateChangeCategoryBurn               StateChangeCategory = "BURN"
	StateChangeCategorySigner             StateChangeCategory = "SIGNER"
	StateChangeCategorySignatureThreshold StateChangeCategory = "SIGNATURE_THRESHOLD"
	StateChangeCategoryMetadata           StateChangeCategory = "METADATA"
	StateChangeCategoryFlags              StateChangeCategory = "FLAGS"
	StateChangeCategoryLiability          StateChangeCategory = "LIABILITY"
	StateChangeCategoryTrustlineFlags     StateChangeCategory = "TRUSTLINE_FLAGS"
	StateChangeCategorySponsorship        StateChangeCategory = "SPONSORSHIP"
	StateChangeCategoryUnsupported        StateChangeCategory = "UNSUPPORTED"
	StateChangeCategoryAllowance          StateChangeCategory = "ALLOWANCE"
	StateChangeCategoryContract           StateChangeCategory = "CONTRACT"
	StateChangeCategoryAuthorization      StateChangeCategory = "AUTHORIZATION"
)

type StateChangeReason string

const (
	StateChangeReasonAdd        StateChangeReason = "ADD"
	StateChangeReasonRemove     StateChangeReason = "REMOVE"
	StateChangeReasonUpdate     StateChangeReason = "UPDATE"
	StateChangeReasonLow        StateChangeReason = "LOW"
	StateChangeReasonMedium     StateChangeReason = "MEDIUM"
	StateChangeReasonHigh       StateChangeReason = "HIGH"
	StateChangeReasonHomeDomain StateChangeReason = "HOME_DOMAIN"
	StateChangeReasonSet        StateChangeReason = "SET"
	StateChangeReasonClear      StateChangeReason = "CLEAR"
	StateChangeReasonSell       StateChangeReason = "SELL"
	StateChangeReasonBuy        StateChangeReason = "BUY"
	StateChangeReasonDataEntry  StateChangeReason = "DATA_ENTRY"
	StateChangeReasonConsume    StateChangeReason = "CONSUME"
	StateChangeReasonDeploy     StateChangeReason = "DEPLOY"
	StateChangeReasonInvoke     StateChangeReason = "INVOKE"
)

type StateChange struct {
	ToID                int64               `json:"toId,omitempty" db:"to_id"`
	StateChangeOrder    int64               `json:"stateChangeOrder,omitempty" db:"state_change_order"`
	StateChangeCategory StateChangeCategory `json:"stateChangeCategory,omitempty" db:"state_change_category"`
	StateChangeReason   *StateChangeReason  `json:"stateChangeReason,omitempty" db:"state_change_reason"`
	IngestedAt          time.Time           `json:"ingestedAt,omitempty" db:"ingested_at"`
	LedgerCreatedAt     time.Time           `json:"ledgerCreatedAt,omitempty" db:"ledger_created_at"`
	LedgerNumber        uint32              `json:"ledgerNumber,omitempty" db:"ledger_number"`
	// Nullable fields:
	TokenID            sql.NullString `json:"tokenId,omitempty" db:"token_id"`
	Amount             sql.NullString `json:"amount,omitempty" db:"amount"`
	ClaimableBalanceID sql.NullString `json:"claimableBalanceId,omitempty" db:"claimable_balance_id"`
	LiquidityPoolID    sql.NullString `json:"liquidityPoolId,omitempty" db:"liquidity_pool_id"`
	OfferID            sql.NullString `json:"offerId,omitempty" db:"offer_id"`
	SignerAccountID    sql.NullString `json:"signerAccountId,omitempty" db:"signer_account_id"`
	SpenderAccountID   sql.NullString `json:"spenderAccountId,omitempty" db:"spender_account_id"`
	SponsoredAccountID sql.NullString `json:"sponsoredAccountId,omitempty" db:"sponsored_account_id"`
	SponsorAccountID   sql.NullString `json:"sponsorAccountId,omitempty" db:"sponsor_account_id"`
	// Nullable JSONB fields: // TODO: update from `NullableJSONB` to custom objects, except for KeyValue.
	SignerWeights NullableJSONB `json:"signerWeights,omitempty" db:"signer_weights"`
	Thresholds    NullableJSONB `json:"thresholds,omitempty" db:"thresholds"`
	Flags         NullableJSON  `json:"flags,omitempty" db:"flags"`
	KeyValue      NullableJSONB `json:"keyValue,omitempty" db:"key_value"`
	// Relationships:
	AccountID   string       `json:"accountId,omitempty" db:"account_id"`
	Account     *Account     `json:"account,omitempty"`
	OperationID int64        `json:"operationId,omitempty" db:"operation_id"`
	Operation   *Operation   `json:"operation,omitempty"`
	TxHash      string       `json:"txHash,omitempty" db:"tx_hash"`
<<<<<<< HEAD
	Transaction *Transaction `json:"transaction,omitempty"`
}

type StateChangeWithCursor struct {
	StateChange
	Cursor int64 `json:"cursor,omitempty" db:"sc_cursor"`
=======
	Transaction *Transaction `json:"transaction,omitempty" db:"transaction"`
	// Internal IDs used for sorting state changes within an operation.
	SortKey string `json:"-"`
	TxID    int64  `json:"-"`
>>>>>>> be21ede6
}

type NullableJSONB map[string]any

// NullableJSON represents a nullable JSON array of strings
type NullableJSON []string

var _ sql.Scanner = (*NullableJSON)(nil)

func (n *NullableJSON) Scan(value any) error {
	if value == nil {
		*n = nil
		return nil
	}

	switch v := value.(type) {
	case []byte:
		var stringSlice []string
		if err := json.Unmarshal(v, &stringSlice); err != nil {
			return fmt.Errorf("unmarshalling value []byte: %w", err)
		}
		*n = stringSlice
	case string:
		var stringSlice []string
		if err := json.Unmarshal([]byte(v), &stringSlice); err != nil {
			return fmt.Errorf("unmarshalling value string: %w", err)
		}
		*n = stringSlice
	default:
		return fmt.Errorf("unsupported type for JSON array: %T", value)
	}

	return nil
}

var _ driver.Valuer = (*NullableJSON)(nil)

func (n NullableJSON) Value() (driver.Value, error) {
	// Handle nil slice as empty array to avoid null in JSON
	if n == nil {
		return []byte("[]"), nil
	}

	bytes, err := json.Marshal([]string(n))
	if err != nil {
		return nil, fmt.Errorf("marshalling JSON array: %w", err)
	}

	return bytes, nil
}

var _ sql.Scanner = (*NullableJSONB)(nil)

func (n *NullableJSONB) Scan(value any) error {
	if value == nil {
		*n = nil
		return nil
	}

	switch v := value.(type) {
	case []byte:
		if err := json.Unmarshal(v, n); err != nil {
			return fmt.Errorf("unmarshalling value []byte: %w", err)
		}
	case string:
		if err := json.Unmarshal([]byte(v), n); err != nil {
			return fmt.Errorf("unmarshalling value string: %w", err)
		}
	default:
		return fmt.Errorf("unsupported type for JSONB: %T", value)
	}

	return nil
}

var _ driver.Valuer = (*NullableJSONB)(nil)

func (n NullableJSONB) Value() (driver.Value, error) {
	bytes, err := json.Marshal(n)
	if err != nil {
		return nil, fmt.Errorf("marshalling JSONB: %w", err)
	}

	return bytes, nil
}<|MERGE_RESOLUTION|>--- conflicted
+++ resolved
@@ -218,19 +218,15 @@
 	OperationID int64        `json:"operationId,omitempty" db:"operation_id"`
 	Operation   *Operation   `json:"operation,omitempty"`
 	TxHash      string       `json:"txHash,omitempty" db:"tx_hash"`
-<<<<<<< HEAD
 	Transaction *Transaction `json:"transaction,omitempty"`
 }
 
 type StateChangeWithCursor struct {
 	StateChange
 	Cursor int64 `json:"cursor,omitempty" db:"sc_cursor"`
-=======
-	Transaction *Transaction `json:"transaction,omitempty" db:"transaction"`
 	// Internal IDs used for sorting state changes within an operation.
 	SortKey string `json:"-"`
 	TxID    int64  `json:"-"`
->>>>>>> be21ede6
 }
 
 type NullableJSONB map[string]any
