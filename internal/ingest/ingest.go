package ingest

import (
	"context"
	"fmt"
	"net/http"
	"time"

	"github.com/prometheus/client_golang/prometheus/promhttp"
	"github.com/sirupsen/logrus"
	"github.com/stellar/go/support/log"

	"github.com/stellar/wallet-backend/internal/apptracker"
	"github.com/stellar/wallet-backend/internal/data"
	"github.com/stellar/wallet-backend/internal/db"
	"github.com/stellar/wallet-backend/internal/metrics"
	"github.com/stellar/wallet-backend/internal/services"
<<<<<<< HEAD
)

type Configs struct {
	DatabaseURL      string
	LedgerCursorName string
	StartLedger      int
	EndLedger        int
	LogLevel         logrus.Level
	AppTracker       apptracker.AppTracker
	RPCURL           string
=======
	"github.com/stellar/wallet-backend/internal/signing/store"
	"github.com/stellar/wallet-backend/internal/tss"
	tssrouter "github.com/stellar/wallet-backend/internal/tss/router"
	tssstore "github.com/stellar/wallet-backend/internal/tss/store"
)

type Configs struct {
	DatabaseURL                   string
	LedgerCursorName              string
	StartLedger                   int
	EndLedger                     int
	LogLevel                      logrus.Level
	AppTracker                    apptracker.AppTracker
	RPCURL                        string
	NetworkPassphrase             string
	WebhookChannelMaxBufferSize   int
	WebhookChannelMaxWorkers      int
	WebhookChannelMaxRetries      int
	WebhookChannelWaitBtwnTriesMS int
	WebhookChannel                tss.Channel
>>>>>>> 80981af9
}

func Ingest(cfg Configs) error {
	ctx := context.Background()

	ingestService, err := setupDeps(cfg)
	if err != nil {
		log.Ctx(ctx).Fatalf("Error setting up dependencies for ingest: %v", err)
	}

	if err = ingestService.Run(ctx, uint32(cfg.StartLedger), uint32(cfg.EndLedger)); err != nil {
		log.Ctx(ctx).Fatalf("Running ingest from %d to %d: %v", cfg.StartLedger, cfg.EndLedger, err)
	}

	return nil
}

func setupDeps(cfg Configs) (services.IngestService, error) {
	dbConnectionPool, err := db.OpenDBConnectionPool(cfg.DatabaseURL)
	if err != nil {
		return nil, fmt.Errorf("connecting to the database: %w", err)
	}
	db, err := dbConnectionPool.SqlxDB(context.Background())
	if err != nil {
		return nil, fmt.Errorf("getting sqlx db: %w", err)
	}
	metricsService := metrics.NewMetricsService(db)
	models, err := data.NewModels(dbConnectionPool, metricsService)
	if err != nil {
		return nil, fmt.Errorf("creating models: %w", err)
	}
	httpClient := &http.Client{Timeout: 30 * time.Second}
	rpcService, err := services.NewRPCService(cfg.RPCURL, cfg.NetworkPassphrase, httpClient, metricsService)
	if err != nil {
		return nil, fmt.Errorf("instantiating rpc service: %w", err)
	}
<<<<<<< HEAD

	ingestService, err := services.NewIngestService(
		models, cfg.LedgerCursorName, cfg.AppTracker, rpcService, metricsService)
=======
	tssStore, err := tssstore.NewStore(dbConnectionPool, metricsService)
	if err != nil {
		return nil, fmt.Errorf("instantiating tss store: %w", err)
	}
	chAccStore := store.NewChannelAccountModel(dbConnectionPool)
	tssRouterConfig := tssrouter.RouterConfigs{
		WebhookChannel: cfg.WebhookChannel,
	}

	router := tssrouter.NewRouter(tssRouterConfig)

	ingestService, err := services.NewIngestService(
		models, cfg.LedgerCursorName, cfg.AppTracker, rpcService, router, tssStore, chAccStore, metricsService)
>>>>>>> 80981af9
	if err != nil {
		return nil, fmt.Errorf("instantiating ingest service: %w", err)
	}

	http.Handle("/ingest-metrics", promhttp.HandlerFor(metricsService.GetRegistry(), promhttp.HandlerOpts{}))
	go func() {
		err := http.ListenAndServe(":8002", nil)
		if err != nil {
			log.Ctx(context.Background()).Fatalf("starting ingest metrics server: %v", err)
		}
	}()

	return ingestService, nil
}<|MERGE_RESOLUTION|>--- conflicted
+++ resolved
@@ -15,7 +15,7 @@
 	"github.com/stellar/wallet-backend/internal/db"
 	"github.com/stellar/wallet-backend/internal/metrics"
 	"github.com/stellar/wallet-backend/internal/services"
-<<<<<<< HEAD
+	"github.com/stellar/wallet-backend/internal/signing/store"
 )
 
 type Configs struct {
@@ -26,28 +26,7 @@
 	LogLevel         logrus.Level
 	AppTracker       apptracker.AppTracker
 	RPCURL           string
-=======
-	"github.com/stellar/wallet-backend/internal/signing/store"
-	"github.com/stellar/wallet-backend/internal/tss"
-	tssrouter "github.com/stellar/wallet-backend/internal/tss/router"
-	tssstore "github.com/stellar/wallet-backend/internal/tss/store"
-)
-
-type Configs struct {
-	DatabaseURL                   string
-	LedgerCursorName              string
-	StartLedger                   int
-	EndLedger                     int
-	LogLevel                      logrus.Level
-	AppTracker                    apptracker.AppTracker
-	RPCURL                        string
 	NetworkPassphrase             string
-	WebhookChannelMaxBufferSize   int
-	WebhookChannelMaxWorkers      int
-	WebhookChannelMaxRetries      int
-	WebhookChannelWaitBtwnTriesMS int
-	WebhookChannel                tss.Channel
->>>>>>> 80981af9
 }
 
 func Ingest(cfg Configs) error {
@@ -84,25 +63,10 @@
 	if err != nil {
 		return nil, fmt.Errorf("instantiating rpc service: %w", err)
 	}
-<<<<<<< HEAD
+	chAccStore := store.NewChannelAccountModel(dbConnectionPool)
 
 	ingestService, err := services.NewIngestService(
-		models, cfg.LedgerCursorName, cfg.AppTracker, rpcService, metricsService)
-=======
-	tssStore, err := tssstore.NewStore(dbConnectionPool, metricsService)
-	if err != nil {
-		return nil, fmt.Errorf("instantiating tss store: %w", err)
-	}
-	chAccStore := store.NewChannelAccountModel(dbConnectionPool)
-	tssRouterConfig := tssrouter.RouterConfigs{
-		WebhookChannel: cfg.WebhookChannel,
-	}
-
-	router := tssrouter.NewRouter(tssRouterConfig)
-
-	ingestService, err := services.NewIngestService(
-		models, cfg.LedgerCursorName, cfg.AppTracker, rpcService, router, tssStore, chAccStore, metricsService)
->>>>>>> 80981af9
+		models, cfg.LedgerCursorName, cfg.AppTracker, rpcService, chAccStore, metricsService)
 	if err != nil {
 		return nil, fmt.Errorf("instantiating ingest service: %w", err)
 	}
