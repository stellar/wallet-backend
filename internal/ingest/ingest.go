--- conflicted
+++ resolved
@@ -76,7 +76,6 @@
 	return nil
 }
 
-<<<<<<< HEAD
 func setupRPCDeps(cfg RPCConfigs) (*services.RPCIngestManager, error) {
 	dbConnectionPool, err := db.OpenDBConnectionPool(cfg.DatabaseURL)
 	if err != nil {
@@ -99,10 +98,7 @@
 	}, nil
 }
 
-func setupDeps(cfg Configs) (*services.IngestManager, error) {
-=======
 func setupDeps(cfg Configs) (services.IngestService, error) {
->>>>>>> 4fff0393
 	// Open DB connection pool
 	dbConnectionPool, err := db.OpenDBConnectionPool(cfg.DatabaseURL)
 	if err != nil {
