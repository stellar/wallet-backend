package serve

import (
	"context"
	"fmt"
	"net/http"
	"time"

	"github.com/go-chi/chi"
	"github.com/sirupsen/logrus"
	"github.com/stellar/go/clients/horizonclient"
	supporthttp "github.com/stellar/go/support/http"
	"github.com/stellar/go/support/log"
	"github.com/stellar/go/support/render/health"
	"github.com/stellar/go/xdr"
	"github.com/stellar/wallet-backend/internal/apptracker"
	"github.com/stellar/wallet-backend/internal/data"
	"github.com/stellar/wallet-backend/internal/db"
	"github.com/stellar/wallet-backend/internal/entities"
	"github.com/stellar/wallet-backend/internal/serve/auth"
	"github.com/stellar/wallet-backend/internal/serve/httperror"
	"github.com/stellar/wallet-backend/internal/serve/httphandler"
	"github.com/stellar/wallet-backend/internal/serve/middleware"
	"github.com/stellar/wallet-backend/internal/services"
	"github.com/stellar/wallet-backend/internal/signing"
	"github.com/stellar/wallet-backend/internal/signing/store"
	signingutils "github.com/stellar/wallet-backend/internal/signing/utils"
	"github.com/stellar/wallet-backend/internal/tss"
	tsschannel "github.com/stellar/wallet-backend/internal/tss/channels"
	tssrouter "github.com/stellar/wallet-backend/internal/tss/router"
	tssservices "github.com/stellar/wallet-backend/internal/tss/services"
	tssstore "github.com/stellar/wallet-backend/internal/tss/store"
)

// NOTE: perhaps move this to a environment variable.
var blockedOperationTypes = []xdr.OperationType{
	xdr.OperationTypeInvokeHostFunction,
	xdr.OperationTypeExtendFootprintTtl,
	xdr.OperationTypeRestoreFootprint,
	xdr.OperationTypeLiquidityPoolWithdraw,
	xdr.OperationTypeLiquidityPoolDeposit,
	xdr.OperationTypeClawbackClaimableBalance,
	xdr.OperationTypeClawback,
	xdr.OperationTypeClaimClaimableBalance,
	xdr.OperationTypeCreateClaimableBalance,
	xdr.OperationTypeInflation,
}

type Configs struct {
	Port                    int
	DatabaseURL             string
	ServerBaseURL           string
	WalletSigningKey        string
	LogLevel                logrus.Level
	EncryptionPassphrase    string
	NumberOfChannelAccounts int

	// Horizon
	SupportedAssets                    []entities.Asset
	NetworkPassphrase                  string
	MaxSponsoredBaseReserves           int
	BaseFee                            int
	HorizonClientURL                   string
	DistributionAccountSignatureClient signing.SignatureClient
	ChannelAccountSignatureClient      signing.SignatureClient
	// TSS
	RPCURL                                               string
	RPCCallerServiceChannelBufferSize                    int
	RPCCallerServiceChannelMaxWorkers                    int
	ErrorHandlerServiceJitterChannelBufferSize           int
	ErrorHandlerServiceJitterChannelMaxWorkers           int
	ErrorHandlerServiceNonJitterChannelBufferSize        int
	ErrorHandlerServiceNonJitterChannelMaxWorkers        int
	ErrorHandlerServiceJitterChannelMinWaitBtwnRetriesMS int
	ErrorHandlerServiceNonJitterChannelWaitBtwnRetriesMS int
	ErrorHandlerServiceJitterChannelMaxRetries           int
	ErrorHandlerServiceNonJitterChannelMaxRetries        int
	// Error Tracker
	AppTracker apptracker.AppTracker
}

type handlerDeps struct {
	Models            *data.Models
	Port              int
	DatabaseURL       string
	SignatureVerifier auth.SignatureVerifier
	SupportedAssets   []entities.Asset

	// Services
	AccountService            services.AccountService
	AccountSponsorshipService services.AccountSponsorshipService
	PaymentService            services.PaymentService
	// TSS
<<<<<<< HEAD
	RPCCallerChannel      tss.Channel
	ErrorJitterChannel    tss.Channel
	ErrorNonJitterChannel tss.Channel
	TSSRouter             tssrouter.Router
	AppTracker            apptracker.AppTracker
=======
	RPCCallerServiceChannel tss.Channel
	TSSRouter               tssrouter.Router
	// Error Tracker
	AppTracker apptracker.AppTracker
>>>>>>> b4f60522
}

func Serve(cfg Configs) error {
	deps, err := initHandlerDeps(cfg)
	if err != nil {
		return fmt.Errorf("setting up handler dependencies: %w", err)
	}

	addr := fmt.Sprintf(":%d", cfg.Port)
	supporthttp.Run(supporthttp.Config{
		ListenAddr: addr,
		Handler:    handler(deps),
		OnStarting: func() {
			log.Infof("Starting Wallet Backend server on port %d", cfg.Port)
		},
		OnStopping: func() {
			log.Info("Stopping Wallet Backend server")
			deps.ErrorJitterChannel.Stop()
			deps.ErrorNonJitterChannel.Stop()
			deps.RPCCallerChannel.Stop()
		},
	})

	return nil
}

func initHandlerDeps(cfg Configs) (handlerDeps, error) {
	dbConnectionPool, err := db.OpenDBConnectionPool(cfg.DatabaseURL)
	if err != nil {
		return handlerDeps{}, fmt.Errorf("connecting to the database: %w", err)
	}
	models, err := data.NewModels(dbConnectionPool)
	if err != nil {
		return handlerDeps{}, fmt.Errorf("creating models for Serve: %w", err)
	}

	signatureVerifier, err := auth.NewStellarSignatureVerifier(cfg.ServerBaseURL, cfg.WalletSigningKey)
	if err != nil {
		return handlerDeps{}, fmt.Errorf("instantiating stellar signature verifier: %w", err)
	}

	horizonClient := horizonclient.Client{
		HorizonURL: cfg.HorizonClientURL,
		HTTP:       &http.Client{Timeout: 40 * time.Second},
	}

	accountService, err := services.NewAccountService(models)
	if err != nil {
		return handlerDeps{}, fmt.Errorf("instantiating account service: %w", err)
	}

	accountSponsorshipService, err := services.NewAccountSponsorshipService(services.AccountSponsorshipServiceOptions{
		DistributionAccountSignatureClient: cfg.DistributionAccountSignatureClient,
		ChannelAccountSignatureClient:      cfg.ChannelAccountSignatureClient,
		HorizonClient:                      &horizonClient,
		MaxSponsoredBaseReserves:           cfg.MaxSponsoredBaseReserves,
		BaseFee:                            int64(cfg.BaseFee),
		Models:                             models,
		BlockedOperationsTypes:             blockedOperationTypes,
	})
	if err != nil {
		return handlerDeps{}, fmt.Errorf("instantiating account sponsorship service: %w", err)
	}

	paymentService, err := services.NewPaymentService(models, cfg.ServerBaseURL)
	if err != nil {
		return handlerDeps{}, fmt.Errorf("instantiating payment service: %w", err)
	}

	channelAccountService, err := services.NewChannelAccountService(services.ChannelAccountServiceOptions{
		DB:                                 dbConnectionPool,
		HorizonClient:                      &horizonClient,
		BaseFee:                            int64(cfg.BaseFee),
		DistributionAccountSignatureClient: cfg.DistributionAccountSignatureClient,
		ChannelAccountStore:                store.NewChannelAccountModel(dbConnectionPool),
		PrivateKeyEncrypter:                &signingutils.DefaultPrivateKeyEncrypter{},
		EncryptionPassphrase:               cfg.EncryptionPassphrase,
	})
	if err != nil {
		return handlerDeps{}, fmt.Errorf("instantiating channel account service: %w", err)
	}
	go ensureChannelAccounts(channelAccountService, int64(cfg.NumberOfChannelAccounts))

	// TSS
	txServiceOpts := tssservices.TransactionServiceOptions{
		DistributionAccountSignatureClient: cfg.DistributionAccountSignatureClient,
		ChannelAccountSignatureClient:      cfg.ChannelAccountSignatureClient,
		HorizonClient:                      &horizonClient,
		BaseFee:                            int64(cfg.BaseFee),
	}
	tssTxService, err := tssservices.NewTransactionService(txServiceOpts)
	if err != nil {
		return handlerDeps{}, fmt.Errorf("instantiating tss transaction service: %w", err)
	}
	httpClient := http.Client{Timeout: time.Duration(30 * time.Second)}
	rpcService, err := services.NewRPCService(cfg.RPCURL, &httpClient)
	if err != nil {
		return handlerDeps{}, fmt.Errorf("instantiating rpc service: %w", err)
	}

<<<<<<< HEAD
	store := tssstore.NewStore(dbConnectionPool)
=======
	store, err := tssstore.NewStore(dbConnectionPool)
	if err != nil {
		return handlerDeps{}, fmt.Errorf("instantiating tss store: %w", err)
	}
>>>>>>> b4f60522
	txManager := tssservices.NewTransactionManager(tssservices.TransactionManagerConfigs{
		TxService:  tssTxService,
		RPCService: rpcService,
		Store:      store,
	})
<<<<<<< HEAD
	rpcCallerChannelConfigs := tsschannel.RPCCallerChannelConfigs{
=======

	rpcCallerServiceChannel := tsschannel.NewRPCCallerChannel(tsschannel.RPCCallerChannelConfigs{
>>>>>>> b4f60522
		TxManager:     txManager,
		Store:         store,
		MaxBufferSize: cfg.RPCCallerServiceChannelBufferSize,
		MaxWorkers:    cfg.RPCCallerServiceChannelMaxWorkers,
<<<<<<< HEAD
	}
	rpcCallerChannel := tsschannel.NewRPCCallerChannel(rpcCallerChannelConfigs)

	errorJitterChannelConfigs := tsschannel.ErrorJitterChannelConfigs{
		TxManager:            txManager,
		MaxBufferSize:        cfg.ErrorHandlerServiceJitterChannelBufferSize,
		MaxWorkers:           cfg.ErrorHandlerServiceJitterChannelMaxWorkers,
		MaxRetries:           cfg.ErrorHandlerServiceJitterChannelMaxRetries,
		MinWaitBtwnRetriesMS: cfg.ErrorHandlerServiceJitterChannelMinWaitBtwnRetriesMS,
	}

	errorJitterChannel := tsschannel.NewErrorJitterChannel(errorJitterChannelConfigs)

	errorNonJitterChannelConfigs := tsschannel.ErrorNonJitterChannelConfigs{
		TxManager:         txManager,
		MaxBufferSize:     cfg.ErrorHandlerServiceJitterChannelBufferSize,
		MaxWorkers:        cfg.ErrorHandlerServiceJitterChannelMaxWorkers,
		MaxRetries:        cfg.ErrorHandlerServiceJitterChannelMaxRetries,
		WaitBtwnRetriesMS: cfg.ErrorHandlerServiceJitterChannelMinWaitBtwnRetriesMS,
	}

	errorNonJitterChannel := tsschannel.NewErrorNonJitterChannel(errorNonJitterChannelConfigs)
=======
	})
>>>>>>> b4f60522

	router := tssrouter.NewRouter(tssrouter.RouterConfigs{
		RPCCallerChannel:      rpcCallerChannel,
		ErrorJitterChannel:    errorJitterChannel,
		ErrorNonJitterChannel: errorNonJitterChannel,
		WebhookChannel:        nil,
	})

	rpcCallerChannel.SetRouter(router)
	errorJitterChannel.SetRouter(router)
	errorNonJitterChannel.SetRouter(router)

	return handlerDeps{
		Models:                    models,
		SignatureVerifier:         signatureVerifier,
		SupportedAssets:           cfg.SupportedAssets,
		AccountService:            accountService,
		AccountSponsorshipService: accountSponsorshipService,
		PaymentService:            paymentService,
		AppTracker:                cfg.AppTracker,
		// TSS
		RPCCallerChannel:      rpcCallerChannel,
		ErrorJitterChannel:    errorJitterChannel,
		ErrorNonJitterChannel: errorNonJitterChannel,
		TSSRouter:             router,
	}, nil
}

func ensureChannelAccounts(channelAccountService services.ChannelAccountService, numberOfChannelAccounts int64) {
	ctx := context.Background()
	log.Ctx(ctx).Info("Ensuring the number of channel accounts in the database...")
	err := channelAccountService.EnsureChannelAccounts(ctx, numberOfChannelAccounts)
	if err != nil {
		log.Ctx(ctx).Errorf("error ensuring the number of channel accounts: %s", err.Error())
		return
	}
	log.Ctx(ctx).Infof("Ensured that at least %d channel accounts exist in the database", numberOfChannelAccounts)
}

func handler(deps handlerDeps) http.Handler {
	mux := supporthttp.NewAPIMux(log.DefaultLogger)
	mux.NotFound(httperror.ErrorHandler{Error: httperror.NotFound}.ServeHTTP)
	mux.MethodNotAllowed(httperror.ErrorHandler{Error: httperror.MethodNotAllowed}.ServeHTTP)
	mux.Use(middleware.RecoverHandler(deps.AppTracker))

	mux.Get("/health", health.PassHandler{}.ServeHTTP)

	// Authenticated routes
	mux.Group(func(r chi.Router) {
		r.Use(middleware.SignatureMiddleware(deps.SignatureVerifier, deps.AppTracker))

		r.Route("/accounts", func(r chi.Router) {
			handler := &httphandler.AccountHandler{
				AccountService:            deps.AccountService,
				AccountSponsorshipService: deps.AccountSponsorshipService,
				SupportedAssets:           deps.SupportedAssets,
				AppTracker:                deps.AppTracker,
			}

			r.Post("/{address}", handler.RegisterAccount)
			r.Delete("/{address}", handler.DeregisterAccount)
		})

		r.Route("/payments", func(r chi.Router) {
			handler := &httphandler.PaymentHandler{
				PaymentService: deps.PaymentService,
				AppTracker:     deps.AppTracker,
			}

			r.Get("/", handler.GetPayments)
		})

		r.Route("/tx", func(r chi.Router) {
			handler := &httphandler.AccountHandler{
				AccountService:            deps.AccountService,
				AccountSponsorshipService: deps.AccountSponsorshipService,
				SupportedAssets:           deps.SupportedAssets,
				AppTracker:                deps.AppTracker,
			}

			r.Post("/create-sponsored-account", handler.SponsorAccountCreation)
			r.Post("/create-fee-bump", handler.CreateFeeBumpTransaction)
		})
	})

	return mux
}<|MERGE_RESOLUTION|>--- conflicted
+++ resolved
@@ -91,18 +91,12 @@
 	AccountSponsorshipService services.AccountSponsorshipService
 	PaymentService            services.PaymentService
 	// TSS
-<<<<<<< HEAD
 	RPCCallerChannel      tss.Channel
 	ErrorJitterChannel    tss.Channel
 	ErrorNonJitterChannel tss.Channel
 	TSSRouter             tssrouter.Router
-	AppTracker            apptracker.AppTracker
-=======
-	RPCCallerServiceChannel tss.Channel
-	TSSRouter               tssrouter.Router
 	// Error Tracker
 	AppTracker apptracker.AppTracker
->>>>>>> b4f60522
 }
 
 func Serve(cfg Configs) error {
@@ -203,42 +197,30 @@
 		return handlerDeps{}, fmt.Errorf("instantiating rpc service: %w", err)
 	}
 
-<<<<<<< HEAD
-	store := tssstore.NewStore(dbConnectionPool)
-=======
 	store, err := tssstore.NewStore(dbConnectionPool)
 	if err != nil {
 		return handlerDeps{}, fmt.Errorf("instantiating tss store: %w", err)
 	}
->>>>>>> b4f60522
 	txManager := tssservices.NewTransactionManager(tssservices.TransactionManagerConfigs{
 		TxService:  tssTxService,
 		RPCService: rpcService,
 		Store:      store,
 	})
-<<<<<<< HEAD
-	rpcCallerChannelConfigs := tsschannel.RPCCallerChannelConfigs{
-=======
-
-	rpcCallerServiceChannel := tsschannel.NewRPCCallerChannel(tsschannel.RPCCallerChannelConfigs{
->>>>>>> b4f60522
+
+	rpcCallerChannel := tsschannel.NewRPCCallerChannel(tsschannel.RPCCallerChannelConfigs{
 		TxManager:     txManager,
 		Store:         store,
 		MaxBufferSize: cfg.RPCCallerServiceChannelBufferSize,
 		MaxWorkers:    cfg.RPCCallerServiceChannelMaxWorkers,
-<<<<<<< HEAD
-	}
-	rpcCallerChannel := tsschannel.NewRPCCallerChannel(rpcCallerChannelConfigs)
-
-	errorJitterChannelConfigs := tsschannel.ErrorJitterChannelConfigs{
+	})
+
+	errorJitterChannel := tsschannel.NewErrorJitterChannel(tsschannel.ErrorJitterChannelConfigs{
 		TxManager:            txManager,
 		MaxBufferSize:        cfg.ErrorHandlerServiceJitterChannelBufferSize,
 		MaxWorkers:           cfg.ErrorHandlerServiceJitterChannelMaxWorkers,
 		MaxRetries:           cfg.ErrorHandlerServiceJitterChannelMaxRetries,
 		MinWaitBtwnRetriesMS: cfg.ErrorHandlerServiceJitterChannelMinWaitBtwnRetriesMS,
-	}
-
-	errorJitterChannel := tsschannel.NewErrorJitterChannel(errorJitterChannelConfigs)
+	})
 
 	errorNonJitterChannelConfigs := tsschannel.ErrorNonJitterChannelConfigs{
 		TxManager:         txManager,
@@ -248,10 +230,13 @@
 		WaitBtwnRetriesMS: cfg.ErrorHandlerServiceJitterChannelMinWaitBtwnRetriesMS,
 	}
 
-	errorNonJitterChannel := tsschannel.NewErrorNonJitterChannel(errorNonJitterChannelConfigs)
-=======
-	})
->>>>>>> b4f60522
+	errorNonJitterChannel := tsschannel.NewErrorNonJitterChannel(tsschannel.ErrorNonJitterChannelConfigs{
+		TxManager:         txManager,
+		MaxBufferSize:     cfg.ErrorHandlerServiceJitterChannelBufferSize,
+		MaxWorkers:        cfg.ErrorHandlerServiceJitterChannelMaxWorkers,
+		MaxRetries:        cfg.ErrorHandlerServiceJitterChannelMaxRetries,
+		WaitBtwnRetriesMS: cfg.ErrorHandlerServiceJitterChannelMinWaitBtwnRetriesMS,
+	})
 
 	router := tssrouter.NewRouter(tssrouter.RouterConfigs{
 		RPCCallerChannel:      rpcCallerChannel,
