package serve

import (
	"fmt"
	"net/http"
	"time"

	"github.com/go-chi/chi"
	"github.com/sirupsen/logrus"
	"github.com/stellar/go/clients/horizonclient"
	supporthttp "github.com/stellar/go/support/http"
	"github.com/stellar/go/support/log"
	"github.com/stellar/go/support/render/health"
	"github.com/stellar/go/xdr"
	"github.com/stellar/wallet-backend/internal/data"
	"github.com/stellar/wallet-backend/internal/db"
	"github.com/stellar/wallet-backend/internal/entities"
	"github.com/stellar/wallet-backend/internal/serve/auth"
	"github.com/stellar/wallet-backend/internal/serve/httperror"
	"github.com/stellar/wallet-backend/internal/serve/httphandler"
	"github.com/stellar/wallet-backend/internal/serve/middleware"
	"github.com/stellar/wallet-backend/internal/services"
	"github.com/stellar/wallet-backend/internal/signing"
)

// NOTE: perhaps move this to a environment variable.
var blockedOperationTypes = []xdr.OperationType{
	xdr.OperationTypeInvokeHostFunction,
	xdr.OperationTypeExtendFootprintTtl,
	xdr.OperationTypeRestoreFootprint,
	xdr.OperationTypeLiquidityPoolWithdraw,
	xdr.OperationTypeLiquidityPoolDeposit,
	xdr.OperationTypeClawbackClaimableBalance,
	xdr.OperationTypeClawback,
	xdr.OperationTypeClaimClaimableBalance,
	xdr.OperationTypeCreateClaimableBalance,
	xdr.OperationTypeInflation,
}

type Configs struct {
	Port             int
	DatabaseURL      string
	ServerBaseURL    string
	WalletSigningKey string
	LogLevel         logrus.Level

	// Horizon
	SupportedAssets                    []entities.Asset
	NetworkPassphrase                  string
	MaxSponsoredBaseReserves           int
	BaseFee                            int
	HorizonClientURL                   string
	DistributionAccountSignatureClient signing.SignatureClient
	ChannelAccountSignatureClient      signing.SignatureClient
}

type handlerDeps struct {
	Models            *data.Models
	Port              int
	DatabaseURL       string
	SignatureVerifier auth.SignatureVerifier
	SupportedAssets   []entities.Asset

	// Services
	AccountSponsorshipService services.AccountSponsorshipService
}

func Serve(cfg Configs) error {
	deps, err := getHandlerDeps(cfg)
	if err != nil {
		return fmt.Errorf("setting up handler dependencies: %w", err)
	}

	addr := fmt.Sprintf(":%d", cfg.Port)
	supporthttp.Run(supporthttp.Config{
		ListenAddr: addr,
		Handler:    handler(deps),
		OnStarting: func() {
			log.Infof("Starting Wallet Backend server on port %d", cfg.Port)
		},
		OnStopping: func() {
			log.Info("Stopping Wallet Backend server")
		},
	})

	return nil
}

func getHandlerDeps(cfg Configs) (handlerDeps, error) {
	dbConnectionPool, err := db.OpenDBConnectionPool(cfg.DatabaseURL)
	if err != nil {
		return handlerDeps{}, fmt.Errorf("connecting to the database: %w", err)
	}
	models, err := data.NewModels(dbConnectionPool)
	if err != nil {
		return handlerDeps{}, fmt.Errorf("creating models for Serve: %w", err)
	}

	signatureVerifier, err := auth.NewStellarSignatureVerifier(cfg.ServerBaseURL, cfg.WalletSigningKey)
	if err != nil {
		return handlerDeps{}, fmt.Errorf("instantiating stellar signature verifier: %w", err)
	}

	horizonClient := horizonclient.Client{
		HorizonURL: cfg.HorizonClientURL,
		HTTP:       &http.Client{Timeout: 40 * time.Second},
	}
<<<<<<< HEAD
	accountSponsorshipService, err := services.NewAccountSponsorshipService(services.AccountSponsorshipServiceOptions{
		DistributionAccountSignatureClient: cfg.DistributionAccountSignatureClient,
		ChannelAccountSignatureClient:      cfg.ChannelAccountSignatureClient,
		HorizonClient:                      &horizonClient,
		MaxSponsoredBaseReserves:           cfg.MaxSponsoredBaseReserves,
		BaseFee:                            int64(cfg.BaseFee),
		Models:                             models,
	})
=======
	accountSponsorshipService, err := services.NewAccountSponsorshipService(cfg.SignatureClient, &horizonClient, cfg.MaxSponsoredBaseReserves, int64(cfg.BaseFee), blockedOperationTypes, models)
>>>>>>> f41bed03
	if err != nil {
		return handlerDeps{}, fmt.Errorf("instantiating account sponsorship service: %w", err)
	}

	return handlerDeps{
		Models:                    models,
		SignatureVerifier:         signatureVerifier,
		SupportedAssets:           cfg.SupportedAssets,
		AccountSponsorshipService: accountSponsorshipService,
	}, nil
}

func handler(deps handlerDeps) http.Handler {
	mux := supporthttp.NewAPIMux(log.DefaultLogger)
	mux.NotFound(httperror.ErrorHandler{Error: httperror.NotFound}.ServeHTTP)
	mux.MethodNotAllowed(httperror.ErrorHandler{Error: httperror.MethodNotAllowed}.ServeHTTP)
	mux.Use(middleware.RecoverHandler)

	mux.Get("/health", health.PassHandler{}.ServeHTTP)

	// Authenticated routes
	mux.Group(func(r chi.Router) {
		r.Use(middleware.SignatureMiddleware(deps.SignatureVerifier))

		r.Route("/payments", func(r chi.Router) {
			handler := &httphandler.PaymentsHandler{
				Models: deps.Models,
			}

			r.Post("/subscribe", handler.SubscribeAddress)
			r.Post("/unsubscribe", handler.UnsubscribeAddress)
		})

		r.Route("/tx", func(r chi.Router) {
			handler := &httphandler.AccountHandler{
				AccountSponsorshipService: deps.AccountSponsorshipService,
				SupportedAssets:           deps.SupportedAssets,
				BlockedOperationsTypes:    blockedOperationTypes,
			}

			r.Post("/create-sponsored-account", handler.SponsorAccountCreation)
			r.Post("/create-fee-bump", handler.CreateFeeBumpTransaction)
		})
	})

	return mux
}<|MERGE_RESOLUTION|>--- conflicted
+++ resolved
@@ -105,7 +105,6 @@
 		HorizonURL: cfg.HorizonClientURL,
 		HTTP:       &http.Client{Timeout: 40 * time.Second},
 	}
-<<<<<<< HEAD
 	accountSponsorshipService, err := services.NewAccountSponsorshipService(services.AccountSponsorshipServiceOptions{
 		DistributionAccountSignatureClient: cfg.DistributionAccountSignatureClient,
 		ChannelAccountSignatureClient:      cfg.ChannelAccountSignatureClient,
@@ -113,10 +112,8 @@
 		MaxSponsoredBaseReserves:           cfg.MaxSponsoredBaseReserves,
 		BaseFee:                            int64(cfg.BaseFee),
 		Models:                             models,
+		BlockedOperationsTypes:             blockedOperationTypes,
 	})
-=======
-	accountSponsorshipService, err := services.NewAccountSponsorshipService(cfg.SignatureClient, &horizonClient, cfg.MaxSponsoredBaseReserves, int64(cfg.BaseFee), blockedOperationTypes, models)
->>>>>>> f41bed03
 	if err != nil {
 		return handlerDeps{}, fmt.Errorf("instantiating account sponsorship service: %w", err)
 	}
