package serve

import (
	"fmt"
	"net/http"

	"github.com/go-chi/chi"
	supporthttp "github.com/stellar/go/support/http"
	"github.com/stellar/go/support/log"
	"github.com/stellar/go/support/render/health"
	"github.com/stellar/wallet-backend/internal/data"
	"github.com/stellar/wallet-backend/internal/db"
	"github.com/stellar/wallet-backend/internal/serve/auth"
	"github.com/stellar/wallet-backend/internal/serve/httperror"
	"github.com/stellar/wallet-backend/internal/serve/httphandler"
	"github.com/stellar/wallet-backend/internal/serve/middleware"
)

type Configs struct {
<<<<<<< HEAD
	Port        int
	DatabaseURL string
}

type handlerDeps struct {
	Models *data.Models
=======
	Logger           *supportlog.Entry
	Port             int
	ServerBaseURL    string
	WalletSigningKey string
	DatabaseURL      string
}

type handlerDeps struct {
	Logger            *supportlog.Entry
	Models            *data.Models
	SignatureVerifier auth.SignatureVerifier
>>>>>>> 2b5e625c
}

func Serve(cfg Configs) error {
	deps, err := getHandlerDeps(cfg)
	if err != nil {
		return fmt.Errorf("setting up handler dependencies: %w", err)
	}

	addr := fmt.Sprintf(":%d", cfg.Port)
	supporthttp.Run(supporthttp.Config{
		ListenAddr: addr,
		Handler:    handler(deps),
		OnStarting: func() {
			log.Infof("Starting Wallet Backend server on port %d", cfg.Port)
		},
		OnStopping: func() {
			log.Info("Stopping Wallet Backend server")
		},
	})

	return nil
}

func getHandlerDeps(cfg Configs) (handlerDeps, error) {
	dbConnectionPool, err := db.OpenDBConnectionPool(cfg.DatabaseURL)
	if err != nil {
		return handlerDeps{}, fmt.Errorf("connecting to the database: %w", err)
	}
	models, err := data.NewModels(dbConnectionPool)
	if err != nil {
		return handlerDeps{}, fmt.Errorf("creating models for Serve: %w", err)
	}

	signatureVerifier, err := auth.NewStellarSignatureVerifier(cfg.ServerBaseURL, cfg.WalletSigningKey)
	if err != nil {
		return handlerDeps{}, fmt.Errorf("instantiating stellar signature verifier: %w", err)
	}

	return handlerDeps{
<<<<<<< HEAD
		Models: models,
=======
		Logger:            cfg.Logger,
		Models:            models,
		SignatureVerifier: signatureVerifier,
>>>>>>> 2b5e625c
	}, nil
}

func handler(deps handlerDeps) http.Handler {
	mux := supporthttp.NewAPIMux(log.DefaultLogger)
	mux.NotFound(httperror.ErrorHandler{Error: httperror.NotFound}.ServeHTTP)
	mux.MethodNotAllowed(httperror.ErrorHandler{Error: httperror.MethodNotAllowed}.ServeHTTP)

	mux.Get("/health", health.PassHandler{}.ServeHTTP)

	// Authenticated routes
	mux.Group(func(r chi.Router) {
		r.Use(middleware.SignatureMiddleware(deps.SignatureVerifier))

		r.Route("/payments", func(r chi.Router) {
			handler := &httphandler.PaymentsHandler{
				PaymentModel: deps.Models.Payments,
			}

			r.Post("/subscribe", handler.SubscribeAddress)
			r.Post("/unsubscribe", handler.UnsubscribeAddress)
		})
	})

	return mux
}<|MERGE_RESOLUTION|>--- conflicted
+++ resolved
@@ -17,26 +17,17 @@
 )
 
 type Configs struct {
-<<<<<<< HEAD
-	Port        int
-	DatabaseURL string
+	Port             int
+	DatabaseURL      string
+	ServerBaseURL    string
+	WalletSigningKey string
 }
 
 type handlerDeps struct {
-	Models *data.Models
-=======
-	Logger           *supportlog.Entry
-	Port             int
-	ServerBaseURL    string
-	WalletSigningKey string
-	DatabaseURL      string
-}
-
-type handlerDeps struct {
-	Logger            *supportlog.Entry
 	Models            *data.Models
+	Port              int
+	DatabaseURL       string
 	SignatureVerifier auth.SignatureVerifier
->>>>>>> 2b5e625c
 }
 
 func Serve(cfg Configs) error {
@@ -76,13 +67,8 @@
 	}
 
 	return handlerDeps{
-<<<<<<< HEAD
-		Models: models,
-=======
-		Logger:            cfg.Logger,
 		Models:            models,
 		SignatureVerifier: signatureVerifier,
->>>>>>> 2b5e625c
 	}, nil
 }
 
