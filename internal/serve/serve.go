--- conflicted
+++ resolved
@@ -77,18 +77,11 @@
 
 		r.Route("/payments", func(r chi.Router) {
 			handler := &httphandler.PaymentsHandler{
-<<<<<<< HEAD
-				Models: deps.Models,
+				PaymentModel: deps.Models.Payments,
 			}
 
 			r.Post("/subscribe", handler.SubscribeAddress)
 			r.Post("/unsubscribe", handler.UnsubscribeAddress)
-=======
-				PaymentModel: deps.Models.Payments,
-			}
-
-			r.Post("/subscribe", handler.SubscribeAddress)
->>>>>>> f62ad638
 		})
 	})
 
