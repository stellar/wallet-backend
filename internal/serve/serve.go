--- conflicted
+++ resolved
@@ -91,18 +91,9 @@
 	AccountSponsorshipService services.AccountSponsorshipService
 	PaymentService            services.PaymentService
 	// TSS
-<<<<<<< HEAD
-	RPCCallerServiceChannel             tss.Channel
-	RPCCallerService                    tssservices.Service
-	ErrorHandlerServiceJitterChannel    tss.Channel
-	ErrorHandlerServiceNonJitterChannel tss.Channel
-
-	AppTracker apptracker.AppTracker
-=======
 	RPCCallerServiceChannel tss.Channel
 	TSSRouter               tssrouter.Router
 	AppTracker              apptracker.AppTracker
->>>>>>> 5fe5d0b7
 }
 
 func Serve(cfg Configs) error {
@@ -204,17 +195,6 @@
 	}
 
 	store := tssstore.NewStore(dbConnectionPool)
-<<<<<<< HEAD
-
-	rpcCallerServiceChannelConfigs := tsschannel.RPCCallerServiceChannelConfigs{
-		Store:         store,
-		TxService:     tssTxService,
-		MaxBufferSize: cfg.RPCCallerServiceChannelBufferSize,
-		MaxWorkers:    cfg.RPCCallerServiceChannelMaxWorkers,
-	}
-	rpcCallerServiceChannel := tsschannel.NewRPCCallerServiceChannel(rpcCallerServiceChannelConfigs)
-	rpcCallerService := tssservices.NewRPCCallerService(rpcCallerServiceChannel)
-=======
 	txManager := tssservices.NewTransactionManager(tssservices.TransactionManagerConfigs{
 		TxService:  tssTxService,
 		RPCService: rpcService,
@@ -236,7 +216,6 @@
 	})
 
 	rpcCallerServiceChannel.SetRouter(router)
->>>>>>> 5fe5d0b7
 
 	jitterChannelOpts := tsschannel.RPCErrorHandlerServiceJitterChannelConfigs{
 		Store:                store,
@@ -277,19 +256,6 @@
 	rpcCallerServiceChannel.SetRouter(router)
 
 	return handlerDeps{
-<<<<<<< HEAD
-		Models:                              models,
-		SignatureVerifier:                   signatureVerifier,
-		SupportedAssets:                     cfg.SupportedAssets,
-		AccountService:                      accountService,
-		AccountSponsorshipService:           accountSponsorshipService,
-		PaymentService:                      paymentService,
-		AppTracker:                          cfg.AppTracker,
-		RPCCallerServiceChannel:             rpcCallerServiceChannel,
-		RPCCallerService:                    rpcCallerService,
-		ErrorHandlerServiceJitterChannel:    jitterChannel,
-		ErrorHandlerServiceNonJitterChannel: nonJitterChannel,
-=======
 		Models:                    models,
 		SignatureVerifier:         signatureVerifier,
 		SupportedAssets:           cfg.SupportedAssets,
@@ -300,7 +266,6 @@
 		// TSS
 		RPCCallerServiceChannel: rpcCallerServiceChannel,
 		TSSRouter:               router,
->>>>>>> 5fe5d0b7
 	}, nil
 }
 
