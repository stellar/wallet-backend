package serve

import (
	"context"
	"fmt"
	"net/http"
	"time"

	"github.com/go-chi/chi"
	"github.com/sirupsen/logrus"
	"github.com/stellar/go/clients/horizonclient"
	supporthttp "github.com/stellar/go/support/http"
	"github.com/stellar/go/support/log"
	"github.com/stellar/go/support/render/health"
	"github.com/stellar/go/xdr"
	"github.com/stellar/wallet-backend/internal/apptracker"
	"github.com/stellar/wallet-backend/internal/data"
	"github.com/stellar/wallet-backend/internal/db"
	"github.com/stellar/wallet-backend/internal/entities"
	"github.com/stellar/wallet-backend/internal/serve/auth"
	"github.com/stellar/wallet-backend/internal/serve/httperror"
	"github.com/stellar/wallet-backend/internal/serve/httphandler"
	"github.com/stellar/wallet-backend/internal/serve/middleware"
	"github.com/stellar/wallet-backend/internal/services"
	"github.com/stellar/wallet-backend/internal/signing"
	"github.com/stellar/wallet-backend/internal/signing/store"
	signingutils "github.com/stellar/wallet-backend/internal/signing/utils"
	"github.com/stellar/wallet-backend/internal/tss"
	tsschannel "github.com/stellar/wallet-backend/internal/tss/channels"
	tssrouter "github.com/stellar/wallet-backend/internal/tss/router"
	tssservices "github.com/stellar/wallet-backend/internal/tss/services"
	tssstore "github.com/stellar/wallet-backend/internal/tss/store"
)

// NOTE: perhaps move this to a environment variable.
var blockedOperationTypes = []xdr.OperationType{
	xdr.OperationTypeInvokeHostFunction,
	xdr.OperationTypeExtendFootprintTtl,
	xdr.OperationTypeRestoreFootprint,
	xdr.OperationTypeLiquidityPoolWithdraw,
	xdr.OperationTypeLiquidityPoolDeposit,
	xdr.OperationTypeClawbackClaimableBalance,
	xdr.OperationTypeClawback,
	xdr.OperationTypeClaimClaimableBalance,
	xdr.OperationTypeCreateClaimableBalance,
	xdr.OperationTypeInflation,
}

type Configs struct {
	Port                    int
	DatabaseURL             string
	ServerBaseURL           string
	WalletSigningKey        string
	LogLevel                logrus.Level
	EncryptionPassphrase    string
	NumberOfChannelAccounts int

	// Horizon
	SupportedAssets                    []entities.Asset
	NetworkPassphrase                  string
	MaxSponsoredBaseReserves           int
	BaseFee                            int
	HorizonClientURL                   string
	DistributionAccountSignatureClient signing.SignatureClient
	ChannelAccountSignatureClient      signing.SignatureClient
	// TSS
	RPCURL                                               string
	RPCCallerServiceChannelBufferSize                    int
	RPCCallerServiceChannelMaxWorkers                    int
	ErrorHandlerServiceJitterChannelBufferSize           int
	ErrorHandlerServiceJitterChannelMaxWorkers           int
	ErrorHandlerServiceNonJitterChannelBufferSize        int
	ErrorHandlerServiceNonJitterChannelMaxWorkers        int
	ErrorHandlerServiceJitterChannelMinWaitBtwnRetriesMS int
	ErrorHandlerServiceNonJitterChannelWaitBtwnRetriesMS int
	ErrorHandlerServiceJitterChannelMaxRetries           int
	ErrorHandlerServiceNonJitterChannelMaxRetries        int
	WebhookHandlerServiceChannelMaxBufferSize            int
	WebhookHandlerServiceChannelMaxWorkers               int
	WebhookHandlerServiceChannelMaxRetries               int
	WebhookHandlerServiceChannelMinWaitBtwnRetriesMS     int

	// Error Tracker
	AppTracker apptracker.AppTracker
}

type handlerDeps struct {
	Models            *data.Models
	Port              int
	DatabaseURL       string
	SignatureVerifier auth.SignatureVerifier
	SupportedAssets   []entities.Asset
	NetworkPassphrase string

	// Services
	AccountService            services.AccountService
	AccountSponsorshipService services.AccountSponsorshipService
	PaymentService            services.PaymentService
	// TSS
	RPCCallerChannel      tss.Channel
	ErrorJitterChannel    tss.Channel
	ErrorNonJitterChannel tss.Channel
	WebhookChannel        tss.Channel
	TSSRouter             tssrouter.Router
	PoolPopulator         tssservices.PoolPopulator
<<<<<<< HEAD
	TSSStore              tssstore.Store
=======
>>>>>>> dd63a2b6
	// Error Tracker
	AppTracker apptracker.AppTracker
}

func Serve(cfg Configs) error {
	deps, err := initHandlerDeps(cfg)
	if err != nil {
		return fmt.Errorf("setting up handler dependencies: %w", err)
	}

	addr := fmt.Sprintf(":%d", cfg.Port)
	supporthttp.Run(supporthttp.Config{
		ListenAddr: addr,
		Handler:    handler(deps),
		OnStarting: func() {
			log.Infof("Starting Wallet Backend server on port %d", cfg.Port)
			go populatePools(deps.PoolPopulator)
		},
		OnStopping: func() {
			log.Info("Stopping Wallet Backend server")
			deps.ErrorJitterChannel.Stop()
			deps.ErrorNonJitterChannel.Stop()
			deps.RPCCallerChannel.Stop()
			deps.WebhookChannel.Stop()
		},
	})

	return nil
}

func initHandlerDeps(cfg Configs) (handlerDeps, error) {
	dbConnectionPool, err := db.OpenDBConnectionPool(cfg.DatabaseURL)
	if err != nil {
		return handlerDeps{}, fmt.Errorf("connecting to the database: %w", err)
	}
	models, err := data.NewModels(dbConnectionPool)
	if err != nil {
		return handlerDeps{}, fmt.Errorf("creating models for Serve: %w", err)
	}

	signatureVerifier, err := auth.NewStellarSignatureVerifier(cfg.ServerBaseURL, cfg.WalletSigningKey)
	if err != nil {
		return handlerDeps{}, fmt.Errorf("instantiating stellar signature verifier: %w", err)
	}

	horizonClient := horizonclient.Client{
		HorizonURL: cfg.HorizonClientURL,
		HTTP:       &http.Client{Timeout: 40 * time.Second},
	}

	accountService, err := services.NewAccountService(models)
	if err != nil {
		return handlerDeps{}, fmt.Errorf("instantiating account service: %w", err)
	}

	accountSponsorshipService, err := services.NewAccountSponsorshipService(services.AccountSponsorshipServiceOptions{
		DistributionAccountSignatureClient: cfg.DistributionAccountSignatureClient,
		ChannelAccountSignatureClient:      cfg.ChannelAccountSignatureClient,
		HorizonClient:                      &horizonClient,
		MaxSponsoredBaseReserves:           cfg.MaxSponsoredBaseReserves,
		BaseFee:                            int64(cfg.BaseFee),
		Models:                             models,
		BlockedOperationsTypes:             blockedOperationTypes,
	})
	if err != nil {
		return handlerDeps{}, fmt.Errorf("instantiating account sponsorship service: %w", err)
	}

	paymentService, err := services.NewPaymentService(models, cfg.ServerBaseURL)
	if err != nil {
		return handlerDeps{}, fmt.Errorf("instantiating payment service: %w", err)
	}

	channelAccountService, err := services.NewChannelAccountService(services.ChannelAccountServiceOptions{
		DB:                                 dbConnectionPool,
		HorizonClient:                      &horizonClient,
		BaseFee:                            int64(cfg.BaseFee),
		DistributionAccountSignatureClient: cfg.DistributionAccountSignatureClient,
		ChannelAccountStore:                store.NewChannelAccountModel(dbConnectionPool),
		PrivateKeyEncrypter:                &signingutils.DefaultPrivateKeyEncrypter{},
		EncryptionPassphrase:               cfg.EncryptionPassphrase,
	})
	if err != nil {
		return handlerDeps{}, fmt.Errorf("instantiating channel account service: %w", err)
	}
	go ensureChannelAccounts(channelAccountService, int64(cfg.NumberOfChannelAccounts))

	// TSS setup
	tssTxService, err := tssservices.NewTransactionService(tssservices.TransactionServiceOptions{
		DistributionAccountSignatureClient: cfg.DistributionAccountSignatureClient,
		ChannelAccountSignatureClient:      cfg.ChannelAccountSignatureClient,
		HorizonClient:                      &horizonClient,
		BaseFee:                            int64(cfg.BaseFee),
	})

	if err != nil {
		return handlerDeps{}, fmt.Errorf("instantiating tss transaction service: %w", err)
	}
	httpClient := http.Client{Timeout: time.Duration(30 * time.Second)}
	rpcService, err := services.NewRPCService(cfg.RPCURL, &httpClient)
	if err != nil {
		return handlerDeps{}, fmt.Errorf("instantiating rpc service: %w", err)
	}

	store, err := tssstore.NewStore(dbConnectionPool)
	if err != nil {
		return handlerDeps{}, fmt.Errorf("instantiating tss store: %w", err)
	}
	txManager := tssservices.NewTransactionManager(tssservices.TransactionManagerConfigs{
		TxService:  tssTxService,
		RPCService: rpcService,
		Store:      store,
	})

	rpcCallerChannel := tsschannel.NewRPCCallerChannel(tsschannel.RPCCallerChannelConfigs{
		TxManager:     txManager,
		Store:         store,
		MaxBufferSize: cfg.RPCCallerServiceChannelBufferSize,
		MaxWorkers:    cfg.RPCCallerServiceChannelMaxWorkers,
	})

	errorJitterChannel := tsschannel.NewErrorJitterChannel(tsschannel.ErrorJitterChannelConfigs{
		TxManager:            txManager,
		MaxBufferSize:        cfg.ErrorHandlerServiceJitterChannelBufferSize,
		MaxWorkers:           cfg.ErrorHandlerServiceJitterChannelMaxWorkers,
		MaxRetries:           cfg.ErrorHandlerServiceJitterChannelMaxRetries,
		MinWaitBtwnRetriesMS: cfg.ErrorHandlerServiceJitterChannelMinWaitBtwnRetriesMS,
	})

	errorNonJitterChannel := tsschannel.NewErrorNonJitterChannel(tsschannel.ErrorNonJitterChannelConfigs{
		TxManager:         txManager,
		MaxBufferSize:     cfg.ErrorHandlerServiceJitterChannelBufferSize,
		MaxWorkers:        cfg.ErrorHandlerServiceJitterChannelMaxWorkers,
		MaxRetries:        cfg.ErrorHandlerServiceJitterChannelMaxRetries,
		WaitBtwnRetriesMS: cfg.ErrorHandlerServiceJitterChannelMinWaitBtwnRetriesMS,
	})

	httpClient = http.Client{Timeout: time.Duration(30 * time.Second)}
	webhookChannel := tsschannel.NewWebhookChannel(tsschannel.WebhookChannelConfigs{
		HTTPClient:           &httpClient,
		Store:                store,
		MaxBufferSize:        cfg.WebhookHandlerServiceChannelMaxBufferSize,
		MaxWorkers:           cfg.WebhookHandlerServiceChannelMaxWorkers,
		MaxRetries:           cfg.WebhookHandlerServiceChannelMaxRetries,
		MinWaitBtwnRetriesMS: cfg.WebhookHandlerServiceChannelMinWaitBtwnRetriesMS,
	})

	router := tssrouter.NewRouter(tssrouter.RouterConfigs{
		RPCCallerChannel:      rpcCallerChannel,
		ErrorJitterChannel:    errorJitterChannel,
		ErrorNonJitterChannel: errorNonJitterChannel,
		WebhookChannel:        webhookChannel,
	})

	rpcCallerChannel.SetRouter(router)
	errorJitterChannel.SetRouter(router)
	errorNonJitterChannel.SetRouter(router)

	poolPopulator, err := tssservices.NewPoolPopulator(router, store, rpcService)
	if err != nil {
		return handlerDeps{}, fmt.Errorf("instantiating tss pool populator")
	}

	return handlerDeps{
		Models:                    models,
		SignatureVerifier:         signatureVerifier,
		SupportedAssets:           cfg.SupportedAssets,
		AccountService:            accountService,
		AccountSponsorshipService: accountSponsorshipService,
		PaymentService:            paymentService,
		AppTracker:                cfg.AppTracker,
		NetworkPassphrase:         cfg.NetworkPassphrase,
		// TSS
		RPCCallerChannel:      rpcCallerChannel,
		ErrorJitterChannel:    errorJitterChannel,
		ErrorNonJitterChannel: errorNonJitterChannel,
		WebhookChannel:        webhookChannel,
		TSSRouter:             router,
		PoolPopulator:         poolPopulator,
<<<<<<< HEAD
		TSSStore:              store,
=======
>>>>>>> dd63a2b6
	}, nil
}

func populatePools(poolPopulator tssservices.PoolPopulator) {
	alertAfter := time.Minute * 10
	ticker := time.NewTicker(alertAfter)
	ctx := context.Background()

	for range ticker.C {
<<<<<<< HEAD
		err := poolPopulator.PopulatePools(ctx)
		if err != nil {
			log.Ctx(ctx).Error("Populating pools...")
		}
=======
		poolPopulator.PopulatePools(ctx)
>>>>>>> dd63a2b6
	}
}

func ensureChannelAccounts(channelAccountService services.ChannelAccountService, numberOfChannelAccounts int64) {
	ctx := context.Background()
	log.Ctx(ctx).Info("Ensuring the number of channel accounts in the database...")
	err := channelAccountService.EnsureChannelAccounts(ctx, numberOfChannelAccounts)
	if err != nil {
		log.Ctx(ctx).Errorf("error ensuring the number of channel accounts: %s", err.Error())
		return
	}
	log.Ctx(ctx).Infof("Ensured that at least %d channel accounts exist in the database", numberOfChannelAccounts)
}

func handler(deps handlerDeps) http.Handler {
	mux := supporthttp.NewAPIMux(log.DefaultLogger)
	mux.NotFound(httperror.ErrorHandler{Error: httperror.NotFound}.ServeHTTP)
	mux.MethodNotAllowed(httperror.ErrorHandler{Error: httperror.MethodNotAllowed}.ServeHTTP)
	mux.Use(middleware.RecoverHandler(deps.AppTracker))

	mux.Get("/health", health.PassHandler{}.ServeHTTP)

	// Authenticated routes
	mux.Group(func(r chi.Router) {
		r.Use(middleware.SignatureMiddleware(deps.SignatureVerifier, deps.AppTracker))

		r.Route("/accounts", func(r chi.Router) {
			handler := &httphandler.AccountHandler{
				AccountService:            deps.AccountService,
				AccountSponsorshipService: deps.AccountSponsorshipService,
				SupportedAssets:           deps.SupportedAssets,
				AppTracker:                deps.AppTracker,
			}

			r.Post("/{address}", handler.RegisterAccount)
			r.Delete("/{address}", handler.DeregisterAccount)
		})

		r.Route("/payments", func(r chi.Router) {
			handler := &httphandler.PaymentHandler{
				PaymentService: deps.PaymentService,
				AppTracker:     deps.AppTracker,
			}

			r.Get("/", handler.GetPayments)
		})

		r.Route("/tx", func(r chi.Router) {
			handler := &httphandler.AccountHandler{
				AccountService:            deps.AccountService,
				AccountSponsorshipService: deps.AccountSponsorshipService,
				SupportedAssets:           deps.SupportedAssets,
				AppTracker:                deps.AppTracker,
			}

			r.Post("/create-sponsored-account", handler.SponsorAccountCreation)
			r.Post("/create-fee-bump", handler.CreateFeeBumpTransaction)
		})

		r.Route("/tss", func(r chi.Router) {
			handler := &httphandler.TSSHandler{
				Router:            deps.TSSRouter,
				Store:             deps.TSSStore,
				AppTracker:        deps.AppTracker,
				NetworkPassphrase: deps.NetworkPassphrase,
			}

			r.Get("/transactions/{transactionhash}", handler.GetTransaction)
			r.Post("/transactions", handler.SubmitTransactions)
		})
	})

	return mux
}<|MERGE_RESOLUTION|>--- conflicted
+++ resolved
@@ -103,10 +103,7 @@
 	WebhookChannel        tss.Channel
 	TSSRouter             tssrouter.Router
 	PoolPopulator         tssservices.PoolPopulator
-<<<<<<< HEAD
 	TSSStore              tssstore.Store
-=======
->>>>>>> dd63a2b6
 	// Error Tracker
 	AppTracker apptracker.AppTracker
 }
@@ -286,10 +283,7 @@
 		WebhookChannel:        webhookChannel,
 		TSSRouter:             router,
 		PoolPopulator:         poolPopulator,
-<<<<<<< HEAD
 		TSSStore:              store,
-=======
->>>>>>> dd63a2b6
 	}, nil
 }
 
@@ -299,14 +293,7 @@
 	ctx := context.Background()
 
 	for range ticker.C {
-<<<<<<< HEAD
-		err := poolPopulator.PopulatePools(ctx)
-		if err != nil {
-			log.Ctx(ctx).Error("Populating pools...")
-		}
-=======
 		poolPopulator.PopulatePools(ctx)
->>>>>>> dd63a2b6
 	}
 }
 
