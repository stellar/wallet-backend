--- conflicted
+++ resolved
@@ -6,14 +6,7 @@
 
 	"wallet-backend/internal/data"
 	"wallet-backend/internal/db"
-<<<<<<< HEAD
-	"wallet-backend/internal/serve/httperror"
-	"wallet-backend/internal/serve/httphandler"
 
-	"github.com/go-chi/chi"
-=======
-
->>>>>>> 73a113e7
 	"github.com/pkg/errors"
 	supporthttp "github.com/stellar/go/support/http"
 	supportlog "github.com/stellar/go/support/log"
@@ -21,15 +14,9 @@
 )
 
 type Configs struct {
-<<<<<<< HEAD
-	Logger       *supportlog.Entry
-	Port         int
-	DBConnection string
-=======
 	Logger      *supportlog.Entry
 	Port        int
 	DatabaseURL string
->>>>>>> 73a113e7
 }
 
 type handlerDeps struct {
@@ -59,11 +46,7 @@
 }
 
 func getHandlerDeps(cfg Configs) (handlerDeps, error) {
-<<<<<<< HEAD
-	dbConnectionPool, err := db.OpenDBConnectionPool(cfg.DBConnection)
-=======
 	dbConnectionPool, err := db.OpenDBConnectionPool(cfg.DatabaseURL)
->>>>>>> 73a113e7
 	if err != nil {
 		return handlerDeps{}, errors.Wrap(err, "error connecting to the database")
 	}
