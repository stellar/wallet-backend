package serve

import (
	"context"
	"fmt"
	"net/http"
	"time"

	"github.com/go-chi/chi"
	"github.com/prometheus/client_golang/prometheus/promhttp"
	"github.com/sirupsen/logrus"
	supporthttp "github.com/stellar/go/support/http"
	"github.com/stellar/go/support/log"
	"github.com/stellar/go/xdr"

	"github.com/stellar/wallet-backend/internal/apptracker"
	"github.com/stellar/wallet-backend/internal/data"
	"github.com/stellar/wallet-backend/internal/db"
	"github.com/stellar/wallet-backend/internal/entities"
	"github.com/stellar/wallet-backend/internal/metrics"
	generated "github.com/stellar/wallet-backend/internal/serve/graphql/generated"
	resolvers "github.com/stellar/wallet-backend/internal/serve/graphql/resolvers"
	"github.com/stellar/wallet-backend/internal/serve/httperror"
	"github.com/stellar/wallet-backend/internal/serve/httphandler"
	"github.com/stellar/wallet-backend/internal/serve/middleware"
	"github.com/stellar/wallet-backend/internal/services"
	"github.com/stellar/wallet-backend/internal/signing"
	"github.com/stellar/wallet-backend/internal/signing/store"
	signingutils "github.com/stellar/wallet-backend/internal/signing/utils"
	txservices "github.com/stellar/wallet-backend/internal/transactions/services"
	"github.com/stellar/wallet-backend/pkg/wbclient/auth"

	gqlhandler "github.com/99designs/gqlgen/graphql/handler"
	"github.com/99designs/gqlgen/graphql/handler/extension"
	"github.com/99designs/gqlgen/graphql/handler/lru"
	"github.com/99designs/gqlgen/graphql/handler/transport"
	"github.com/vektah/gqlparser/v2/ast"
)

// blockedOperationTypes is now empty but we're keeping it here in case we want to block specific operations again.
var blockedOperationTypes = []xdr.OperationType{}

type Configs struct {
	Port                    int
	DatabaseURL             string
	ServerBaseURL           string
	ClientAuthPublicKeys    []string
	LogLevel                logrus.Level
	EncryptionPassphrase    string
	NumberOfChannelAccounts int

	// Horizon
	SupportedAssets                    []entities.Asset
	NetworkPassphrase                  string
	MaxSponsoredBaseReserves           int
	BaseFee                            int
	DistributionAccountSignatureClient signing.SignatureClient
	ChannelAccountSignatureClient      signing.SignatureClient
	// RPC
	RPCURL string

	// Error Tracker
	AppTracker apptracker.AppTracker
}

type handlerDeps struct {
	Models              *data.Models
	Port                int
	DatabaseURL         string
	RequestAuthVerifier auth.HTTPRequestVerifier
	SupportedAssets     []entities.Asset
	NetworkPassphrase   string

	// Services
	AccountService     services.AccountService
	FeeBumpService     services.FeeBumpService
	PaymentService     services.PaymentService
	MetricsService     metrics.MetricsService
	TransactionService txservices.TransactionService
	RPCService         services.RPCService

	// Error Tracker
	AppTracker apptracker.AppTracker
}

func Serve(cfg Configs) error {
	ctx := context.Background()
	deps, err := initHandlerDeps(ctx, cfg)
	if err != nil {
		return fmt.Errorf("setting up handler dependencies: %w", err)
	}

	addr := fmt.Sprintf(":%d", cfg.Port)
	supporthttp.Run(supporthttp.Config{
		ListenAddr: addr,
		Handler:    handler(deps),
		OnStarting: func() {
			log.Infof("🌐 Starting Wallet Backend server on port %d", cfg.Port)
		},
		OnStopping: func() {
			log.Info("Stopping Wallet Backend server")
		},
	})

	return nil
}

func initHandlerDeps(ctx context.Context, cfg Configs) (handlerDeps, error) {
	dbConnectionPool, err := db.OpenDBConnectionPool(cfg.DatabaseURL)
	if err != nil {
		return handlerDeps{}, fmt.Errorf("connecting to the database: %w", err)
	}
	db, err := dbConnectionPool.SqlxDB(ctx)
	if err != nil {
		return handlerDeps{}, fmt.Errorf("getting sqlx db: %w", err)
	}
	metricsService := metrics.NewMetricsService(db)
	models, err := data.NewModels(dbConnectionPool, metricsService)
	if err != nil {
		return handlerDeps{}, fmt.Errorf("creating models for Serve: %w", err)
	}

	jwtTokenParser, err := auth.NewMultiJWTTokenParser(time.Second*5, cfg.ClientAuthPublicKeys...)
	if err != nil {
		return handlerDeps{}, fmt.Errorf("instantiating multi JWT token parser: %w", err)
	}
	requestAuthVerifier := auth.NewHTTPRequestVerifier(jwtTokenParser, auth.DefaultMaxBodySize)

	httpClient := http.Client{Timeout: 30 * time.Second}
	rpcService, err := services.NewRPCService(cfg.RPCURL, cfg.NetworkPassphrase, &httpClient, metricsService)
	if err != nil {
		return handlerDeps{}, fmt.Errorf("instantiating rpc service: %w", err)
	}
	go rpcService.TrackRPCServiceHealth(ctx, nil)

	channelAccountStore := store.NewChannelAccountModel(dbConnectionPool)

	accountService, err := services.NewAccountService(models, metricsService)
	if err != nil {
		return handlerDeps{}, fmt.Errorf("instantiating account service: %w", err)
	}

	feeBumpService, err := services.NewFeeBumpService(services.FeeBumpServiceOptions{
		DistributionAccountSignatureClient: cfg.DistributionAccountSignatureClient,
		BaseFee:                            int64(cfg.BaseFee),
		Models:                             models,
		BlockedOperationsTypes:             blockedOperationTypes,
	})
	if err != nil {
		return handlerDeps{}, fmt.Errorf("instantiating fee bump service: %w", err)
	}

	paymentService, err := services.NewPaymentService(models, cfg.ServerBaseURL)
	if err != nil {
		return handlerDeps{}, fmt.Errorf("instantiating payment service: %w", err)
	}

	txService, err := txservices.NewTransactionService(txservices.TransactionServiceOptions{
		DB:                                 dbConnectionPool,
		DistributionAccountSignatureClient: cfg.DistributionAccountSignatureClient,
		ChannelAccountSignatureClient:      cfg.ChannelAccountSignatureClient,
		ChannelAccountStore:                channelAccountStore,
		RPCService:                         rpcService,
		BaseFee:                            int64(cfg.BaseFee),
	})
	if err != nil {
		return handlerDeps{}, fmt.Errorf("instantiating transaction service: %w", err)
	}

	httpClient = http.Client{Timeout: 30 * time.Second}
	channelAccountService, err := services.NewChannelAccountService(ctx, services.ChannelAccountServiceOptions{
		DB:                                 dbConnectionPool,
		RPCService:                         rpcService,
		BaseFee:                            int64(cfg.BaseFee),
		DistributionAccountSignatureClient: cfg.DistributionAccountSignatureClient,
		ChannelAccountStore:                store.NewChannelAccountModel(dbConnectionPool),
		PrivateKeyEncrypter:                &signingutils.DefaultPrivateKeyEncrypter{},
		EncryptionPassphrase:               cfg.EncryptionPassphrase,
	})
	if err != nil {
		return handlerDeps{}, fmt.Errorf("instantiating channel account service: %w", err)
	}
	go ensureChannelAccounts(ctx, channelAccountService, int64(cfg.NumberOfChannelAccounts))

	return handlerDeps{
<<<<<<< HEAD
		Models:                    models,
		RequestAuthVerifier:       requestAuthVerifier,
		SupportedAssets:           cfg.SupportedAssets,
		AccountService:            accountService,
		AccountSponsorshipService: accountSponsorshipService,
		PaymentService:            paymentService,
		MetricsService:            metricsService,
		RPCService:                rpcService,
		AppTracker:                cfg.AppTracker,
		NetworkPassphrase:         cfg.NetworkPassphrase,
		TransactionService:        txService,
=======
		Models:              models,
		ServerHostname:      serverHostname.Hostname(),
		RequestAuthVerifier: requestAuthVerifier,
		SupportedAssets:     cfg.SupportedAssets,
		AccountService:      accountService,
		FeeBumpService:      feeBumpService,
		PaymentService:      paymentService,
		MetricsService:      metricsService,
		RPCService:          rpcService,
		AppTracker:          cfg.AppTracker,
		NetworkPassphrase:   cfg.NetworkPassphrase,
		TransactionService:  txService,
>>>>>>> 8674e4a7
	}, nil
}

func ensureChannelAccounts(ctx context.Context, channelAccountService services.ChannelAccountService, numberOfChannelAccounts int64) {
	log.Ctx(ctx).Info("Ensuring the number of channel accounts in the database...")
	err := channelAccountService.EnsureChannelAccounts(ctx, numberOfChannelAccounts)
	if err != nil {
		log.Ctx(ctx).Errorf("error ensuring the number of channel accounts: %s", err.Error())
		return
	}
	log.Ctx(ctx).Infof("Ensured that at least %d channel accounts exist in the database", numberOfChannelAccounts)
}

func handler(deps handlerDeps) http.Handler {
	mux := supporthttp.NewAPIMux(log.DefaultLogger)
	mux.NotFound(httperror.ErrorHandler{Error: httperror.NotFound}.ServeHTTP)
	mux.MethodNotAllowed(httperror.ErrorHandler{Error: httperror.MethodNotAllowed}.ServeHTTP)

	// Add metrics middleware first to capture all requests
	mux.Use(middleware.MetricsMiddleware(deps.MetricsService))
	mux.Use(middleware.RecoverHandler(deps.AppTracker))

	mux.Get("/health", httphandler.HealthHandler{
		Models:     deps.Models,
		RPCService: deps.RPCService,
		AppTracker: deps.AppTracker,
	}.GetHealth)
	mux.Get("/api-metrics", promhttp.HandlerFor(deps.MetricsService.GetRegistry(), promhttp.HandlerOpts{}).ServeHTTP)

	// Authenticated routes
	mux.Group(func(r chi.Router) {
		r.Use(middleware.AuthenticationMiddleware(deps.RequestAuthVerifier, deps.AppTracker, deps.MetricsService))

		r.Route("/graphql", func(r chi.Router) {
			r.Use(middleware.DataloaderMiddleware(deps.Models))

			resolver := resolvers.NewResolver(deps.Models, deps.AccountService, deps.TransactionService)

			srv := gqlhandler.New(
				generated.NewExecutableSchema(
					generated.Config{
						Resolvers: resolver,
					},
				),
			)
			srv.AddTransport(transport.Options{})
			srv.AddTransport(transport.GET{})
			srv.AddTransport(transport.POST{})
			srv.SetQueryCache(lru.New[*ast.QueryDocument](1000))
			srv.Use(extension.Introspection{})
			srv.Use(extension.AutomaticPersistedQuery{
				Cache: lru.New[string](100),
			})
			r.Handle("/query", srv)
		})

		r.Route("/payments", func(r chi.Router) {
			handler := &httphandler.PaymentHandler{
				PaymentService: deps.PaymentService,
				AppTracker:     deps.AppTracker,
			}

			r.Get("/", handler.GetPayments)
		})

		r.Route("/tx", func(r chi.Router) {
			accountHandler := &httphandler.AccountHandler{
				FeeBumpService: deps.FeeBumpService,
				AppTracker:     deps.AppTracker,
			}

			r.Post("/create-fee-bump", accountHandler.CreateFeeBumpTransaction)
		})
	})

	return mux
}<|MERGE_RESOLUTION|>--- conflicted
+++ resolved
@@ -183,21 +183,7 @@
 	go ensureChannelAccounts(ctx, channelAccountService, int64(cfg.NumberOfChannelAccounts))
 
 	return handlerDeps{
-<<<<<<< HEAD
-		Models:                    models,
-		RequestAuthVerifier:       requestAuthVerifier,
-		SupportedAssets:           cfg.SupportedAssets,
-		AccountService:            accountService,
-		AccountSponsorshipService: accountSponsorshipService,
-		PaymentService:            paymentService,
-		MetricsService:            metricsService,
-		RPCService:                rpcService,
-		AppTracker:                cfg.AppTracker,
-		NetworkPassphrase:         cfg.NetworkPassphrase,
-		TransactionService:        txService,
-=======
 		Models:              models,
-		ServerHostname:      serverHostname.Hostname(),
 		RequestAuthVerifier: requestAuthVerifier,
 		SupportedAssets:     cfg.SupportedAssets,
 		AccountService:      accountService,
@@ -208,7 +194,6 @@
 		AppTracker:          cfg.AppTracker,
 		NetworkPassphrase:   cfg.NetworkPassphrase,
 		TransactionService:  txService,
->>>>>>> 8674e4a7
 	}, nil
 }
 
