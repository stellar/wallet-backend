--- conflicted
+++ resolved
@@ -282,16 +282,13 @@
 			srv.Use(extension.AutomaticPersistedQuery{
 				Cache: lru.New[string](100),
 			})
-<<<<<<< HEAD
 			srv.SetErrorPresenter(customErrorPresenter)
-=======
 			srv.Use(extension.FixedComplexityLimit(1000))
 
 			// Add complexity logging - reports all queries with their complexity values
 			reporter := middleware.NewComplexityLogger()
 			srv.Use(complexityreporter.NewExtension(reporter))
 
->>>>>>> 073467ac
 			r.Handle("/query", srv)
 		})
 	})
