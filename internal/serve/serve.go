package serve

import (
	"context"
	"fmt"
	"net/http"
	"time"

	"github.com/go-chi/chi"
	"github.com/sirupsen/logrus"
	"github.com/stellar/go/clients/horizonclient"
	supporthttp "github.com/stellar/go/support/http"
	"github.com/stellar/go/support/log"
	"github.com/stellar/go/support/render/health"
	"github.com/stellar/go/xdr"
	"github.com/stellar/wallet-backend/internal/apptracker"
	"github.com/stellar/wallet-backend/internal/data"
	"github.com/stellar/wallet-backend/internal/db"
	"github.com/stellar/wallet-backend/internal/entities"
	"github.com/stellar/wallet-backend/internal/serve/auth"
	"github.com/stellar/wallet-backend/internal/serve/httperror"
	"github.com/stellar/wallet-backend/internal/serve/httphandler"
	"github.com/stellar/wallet-backend/internal/serve/middleware"
	"github.com/stellar/wallet-backend/internal/services"
	"github.com/stellar/wallet-backend/internal/signing"
	"github.com/stellar/wallet-backend/internal/signing/store"
	signingutils "github.com/stellar/wallet-backend/internal/signing/utils"
	"github.com/stellar/wallet-backend/internal/tss"
	tsschannel "github.com/stellar/wallet-backend/internal/tss/channels"
	tssrouter "github.com/stellar/wallet-backend/internal/tss/router"
	tssservices "github.com/stellar/wallet-backend/internal/tss/services"
	tssstore "github.com/stellar/wallet-backend/internal/tss/store"
)

// NOTE: perhaps move this to a environment variable.
var blockedOperationTypes = []xdr.OperationType{
	xdr.OperationTypeInvokeHostFunction,
	xdr.OperationTypeExtendFootprintTtl,
	xdr.OperationTypeRestoreFootprint,
	xdr.OperationTypeLiquidityPoolWithdraw,
	xdr.OperationTypeLiquidityPoolDeposit,
	xdr.OperationTypeClawbackClaimableBalance,
	xdr.OperationTypeClawback,
	xdr.OperationTypeClaimClaimableBalance,
	xdr.OperationTypeCreateClaimableBalance,
	xdr.OperationTypeInflation,
}

type Configs struct {
	Port                    int
	DatabaseURL             string
	ServerBaseURL           string
	WalletSigningKey        string
	LogLevel                logrus.Level
	EncryptionPassphrase    string
	NumberOfChannelAccounts int

	// Horizon
	SupportedAssets                    []entities.Asset
	NetworkPassphrase                  string
	MaxSponsoredBaseReserves           int
	BaseFee                            int
	HorizonClientURL                   string
	DistributionAccountSignatureClient signing.SignatureClient
	ChannelAccountSignatureClient      signing.SignatureClient
	// TSS
	RPCURL                                               string
	RPCCallerServiceChannelBufferSize                    int
	RPCCallerServiceChannelMaxWorkers                    int
	ErrorHandlerServiceJitterChannelBufferSize           int
	ErrorHandlerServiceJitterChannelMaxWorkers           int
	ErrorHandlerServiceNonJitterChannelBufferSize        int
	ErrorHandlerServiceNonJitterChannelMaxWorkers        int
	ErrorHandlerServiceJitterChannelMinWaitBtwnRetriesMS int
	ErrorHandlerServiceNonJitterChannelWaitBtwnRetriesMS int
	ErrorHandlerServiceJitterChannelMaxRetries           int
	ErrorHandlerServiceNonJitterChannelMaxRetries        int
<<<<<<< HEAD
	WebhookHandlerServiceChannelMaxBufferSize            int
	WebhookHandlerServiceChannelMaxWorkers               int
	WebhookHandlerServiceChannelMaxRetries               int
	WebhookHandlerServiceChannelMinWaitBtwnRetriesMS     int
=======
>>>>>>> 3a7b3d1f
	// Error Tracker
	AppTracker apptracker.AppTracker
}

type handlerDeps struct {
	Models            *data.Models
	Port              int
	DatabaseURL       string
	SignatureVerifier auth.SignatureVerifier
	SupportedAssets   []entities.Asset

	// Services
	AccountService            services.AccountService
	AccountSponsorshipService services.AccountSponsorshipService
	PaymentService            services.PaymentService
	// TSS
	RPCCallerChannel      tss.Channel
	ErrorJitterChannel    tss.Channel
	ErrorNonJitterChannel tss.Channel
<<<<<<< HEAD
	WebhookChannel        tss.Channel
=======
>>>>>>> 3a7b3d1f
	TSSRouter             tssrouter.Router
	// Error Tracker
	AppTracker apptracker.AppTracker
}

func Serve(cfg Configs) error {
	deps, err := initHandlerDeps(cfg)
	if err != nil {
		return fmt.Errorf("setting up handler dependencies: %w", err)
	}

	addr := fmt.Sprintf(":%d", cfg.Port)
	supporthttp.Run(supporthttp.Config{
		ListenAddr: addr,
		Handler:    handler(deps),
		OnStarting: func() {
			log.Infof("Starting Wallet Backend server on port %d", cfg.Port)
		},
		OnStopping: func() {
			log.Info("Stopping Wallet Backend server")
<<<<<<< HEAD

			deps.ErrorJitterChannel.Stop()
			deps.ErrorNonJitterChannel.Stop()
			deps.RPCCallerChannel.Stop()
			deps.WebhookChannel.Stop()
=======
			deps.ErrorJitterChannel.Stop()
			deps.ErrorNonJitterChannel.Stop()
			deps.RPCCallerChannel.Stop()
>>>>>>> 3a7b3d1f
		},
	})

	return nil
}

func initHandlerDeps(cfg Configs) (handlerDeps, error) {
	dbConnectionPool, err := db.OpenDBConnectionPool(cfg.DatabaseURL)
	if err != nil {
		return handlerDeps{}, fmt.Errorf("connecting to the database: %w", err)
	}
	models, err := data.NewModels(dbConnectionPool)
	if err != nil {
		return handlerDeps{}, fmt.Errorf("creating models for Serve: %w", err)
	}

	signatureVerifier, err := auth.NewStellarSignatureVerifier(cfg.ServerBaseURL, cfg.WalletSigningKey)
	if err != nil {
		return handlerDeps{}, fmt.Errorf("instantiating stellar signature verifier: %w", err)
	}

	horizonClient := horizonclient.Client{
		HorizonURL: cfg.HorizonClientURL,
		HTTP:       &http.Client{Timeout: 40 * time.Second},
	}

	accountService, err := services.NewAccountService(models)
	if err != nil {
		return handlerDeps{}, fmt.Errorf("instantiating account service: %w", err)
	}

	accountSponsorshipService, err := services.NewAccountSponsorshipService(services.AccountSponsorshipServiceOptions{
		DistributionAccountSignatureClient: cfg.DistributionAccountSignatureClient,
		ChannelAccountSignatureClient:      cfg.ChannelAccountSignatureClient,
		HorizonClient:                      &horizonClient,
		MaxSponsoredBaseReserves:           cfg.MaxSponsoredBaseReserves,
		BaseFee:                            int64(cfg.BaseFee),
		Models:                             models,
		BlockedOperationsTypes:             blockedOperationTypes,
	})
	if err != nil {
		return handlerDeps{}, fmt.Errorf("instantiating account sponsorship service: %w", err)
	}

	paymentService, err := services.NewPaymentService(models, cfg.ServerBaseURL)
	if err != nil {
		return handlerDeps{}, fmt.Errorf("instantiating payment service: %w", err)
	}

	channelAccountService, err := services.NewChannelAccountService(services.ChannelAccountServiceOptions{
		DB:                                 dbConnectionPool,
		HorizonClient:                      &horizonClient,
		BaseFee:                            int64(cfg.BaseFee),
		DistributionAccountSignatureClient: cfg.DistributionAccountSignatureClient,
		ChannelAccountStore:                store.NewChannelAccountModel(dbConnectionPool),
		PrivateKeyEncrypter:                &signingutils.DefaultPrivateKeyEncrypter{},
		EncryptionPassphrase:               cfg.EncryptionPassphrase,
	})
	if err != nil {
		return handlerDeps{}, fmt.Errorf("instantiating channel account service: %w", err)
	}
	go ensureChannelAccounts(channelAccountService, int64(cfg.NumberOfChannelAccounts))

<<<<<<< HEAD
	// TSS setup
	tssTxService, err := tssservices.NewTransactionService(tssservices.TransactionServiceOptions{
=======
	// TSS
	txServiceOpts := tssservices.TransactionServiceOptions{
>>>>>>> 3a7b3d1f
		DistributionAccountSignatureClient: cfg.DistributionAccountSignatureClient,
		ChannelAccountSignatureClient:      cfg.ChannelAccountSignatureClient,
		HorizonClient:                      &horizonClient,
		BaseFee:                            int64(cfg.BaseFee),
<<<<<<< HEAD
	})
=======
	}
	tssTxService, err := tssservices.NewTransactionService(txServiceOpts)
>>>>>>> 3a7b3d1f
	if err != nil {
		return handlerDeps{}, fmt.Errorf("instantiating tss transaction service: %w", err)
	}
	httpClient := http.Client{Timeout: time.Duration(30 * time.Second)}
	rpcService, err := services.NewRPCService(cfg.RPCURL, &httpClient)
	if err != nil {
		return handlerDeps{}, fmt.Errorf("instantiating rpc service: %w", err)
	}

	store, err := tssstore.NewStore(dbConnectionPool)
	if err != nil {
		return handlerDeps{}, fmt.Errorf("instantiating tss store: %w", err)
	}
	txManager := tssservices.NewTransactionManager(tssservices.TransactionManagerConfigs{
		TxService:  tssTxService,
		RPCService: rpcService,
		Store:      store,
	})

	rpcCallerChannel := tsschannel.NewRPCCallerChannel(tsschannel.RPCCallerChannelConfigs{
		TxManager:     txManager,
		Store:         store,
		MaxBufferSize: cfg.RPCCallerServiceChannelBufferSize,
		MaxWorkers:    cfg.RPCCallerServiceChannelMaxWorkers,
	})

	errorJitterChannel := tsschannel.NewErrorJitterChannel(tsschannel.ErrorJitterChannelConfigs{
		TxManager:            txManager,
		MaxBufferSize:        cfg.ErrorHandlerServiceJitterChannelBufferSize,
		MaxWorkers:           cfg.ErrorHandlerServiceJitterChannelMaxWorkers,
		MaxRetries:           cfg.ErrorHandlerServiceJitterChannelMaxRetries,
		MinWaitBtwnRetriesMS: cfg.ErrorHandlerServiceJitterChannelMinWaitBtwnRetriesMS,
	})

	errorNonJitterChannel := tsschannel.NewErrorNonJitterChannel(tsschannel.ErrorNonJitterChannelConfigs{
		TxManager:         txManager,
		MaxBufferSize:     cfg.ErrorHandlerServiceJitterChannelBufferSize,
		MaxWorkers:        cfg.ErrorHandlerServiceJitterChannelMaxWorkers,
		MaxRetries:        cfg.ErrorHandlerServiceJitterChannelMaxRetries,
		WaitBtwnRetriesMS: cfg.ErrorHandlerServiceJitterChannelMinWaitBtwnRetriesMS,
	})

<<<<<<< HEAD
	httpClient = http.Client{Timeout: time.Duration(30 * time.Second)}
	webhookChannel := tsschannel.NewWebhookChannel(tsschannel.WebhookChannelConfigs{
		HTTPClient:           &httpClient,
		MaxBufferSize:        cfg.WebhookHandlerServiceChannelMaxBufferSize,
		MaxWorkers:           cfg.WebhookHandlerServiceChannelMaxWorkers,
		MaxRetries:           cfg.WebhookHandlerServiceChannelMaxRetries,
		MinWaitBtwnRetriesMS: cfg.WebhookHandlerServiceChannelMinWaitBtwnRetriesMS,
	})

=======
>>>>>>> 3a7b3d1f
	router := tssrouter.NewRouter(tssrouter.RouterConfigs{
		RPCCallerChannel:      rpcCallerChannel,
		ErrorJitterChannel:    errorJitterChannel,
		ErrorNonJitterChannel: errorNonJitterChannel,
<<<<<<< HEAD
		WebhookChannel:        webhookChannel,
=======
		WebhookChannel:        nil,
>>>>>>> 3a7b3d1f
	})

	rpcCallerChannel.SetRouter(router)
	errorJitterChannel.SetRouter(router)
	errorNonJitterChannel.SetRouter(router)

	return handlerDeps{
		Models:                    models,
		SignatureVerifier:         signatureVerifier,
		SupportedAssets:           cfg.SupportedAssets,
		AccountService:            accountService,
		AccountSponsorshipService: accountSponsorshipService,
		PaymentService:            paymentService,
		AppTracker:                cfg.AppTracker,
		// TSS
		RPCCallerChannel:      rpcCallerChannel,
		ErrorJitterChannel:    errorJitterChannel,
		ErrorNonJitterChannel: errorNonJitterChannel,
<<<<<<< HEAD
		WebhookChannel:        webhookChannel,
=======
>>>>>>> 3a7b3d1f
		TSSRouter:             router,
	}, nil
}

func ensureChannelAccounts(channelAccountService services.ChannelAccountService, numberOfChannelAccounts int64) {
	ctx := context.Background()
	log.Ctx(ctx).Info("Ensuring the number of channel accounts in the database...")
	err := channelAccountService.EnsureChannelAccounts(ctx, numberOfChannelAccounts)
	if err != nil {
		log.Ctx(ctx).Errorf("error ensuring the number of channel accounts: %s", err.Error())
		return
	}
	log.Ctx(ctx).Infof("Ensured that at least %d channel accounts exist in the database", numberOfChannelAccounts)
}

func handler(deps handlerDeps) http.Handler {
	mux := supporthttp.NewAPIMux(log.DefaultLogger)
	mux.NotFound(httperror.ErrorHandler{Error: httperror.NotFound}.ServeHTTP)
	mux.MethodNotAllowed(httperror.ErrorHandler{Error: httperror.MethodNotAllowed}.ServeHTTP)
	mux.Use(middleware.RecoverHandler(deps.AppTracker))

	mux.Get("/health", health.PassHandler{}.ServeHTTP)

	// Authenticated routes
	mux.Group(func(r chi.Router) {
		r.Use(middleware.SignatureMiddleware(deps.SignatureVerifier, deps.AppTracker))

		r.Route("/accounts", func(r chi.Router) {
			handler := &httphandler.AccountHandler{
				AccountService:            deps.AccountService,
				AccountSponsorshipService: deps.AccountSponsorshipService,
				SupportedAssets:           deps.SupportedAssets,
				AppTracker:                deps.AppTracker,
			}

			r.Post("/{address}", handler.RegisterAccount)
			r.Delete("/{address}", handler.DeregisterAccount)
		})

		r.Route("/payments", func(r chi.Router) {
			handler := &httphandler.PaymentHandler{
				PaymentService: deps.PaymentService,
				AppTracker:     deps.AppTracker,
			}

			r.Get("/", handler.GetPayments)
		})

		r.Route("/tx", func(r chi.Router) {
			handler := &httphandler.AccountHandler{
				AccountService:            deps.AccountService,
				AccountSponsorshipService: deps.AccountSponsorshipService,
				SupportedAssets:           deps.SupportedAssets,
				AppTracker:                deps.AppTracker,
			}

			r.Post("/create-sponsored-account", handler.SponsorAccountCreation)
			r.Post("/create-fee-bump", handler.CreateFeeBumpTransaction)
		})
	})

	return mux
}<|MERGE_RESOLUTION|>--- conflicted
+++ resolved
@@ -75,13 +75,11 @@
 	ErrorHandlerServiceNonJitterChannelWaitBtwnRetriesMS int
 	ErrorHandlerServiceJitterChannelMaxRetries           int
 	ErrorHandlerServiceNonJitterChannelMaxRetries        int
-<<<<<<< HEAD
 	WebhookHandlerServiceChannelMaxBufferSize            int
 	WebhookHandlerServiceChannelMaxWorkers               int
 	WebhookHandlerServiceChannelMaxRetries               int
 	WebhookHandlerServiceChannelMinWaitBtwnRetriesMS     int
-=======
->>>>>>> 3a7b3d1f
+
 	// Error Tracker
 	AppTracker apptracker.AppTracker
 }
@@ -101,10 +99,7 @@
 	RPCCallerChannel      tss.Channel
 	ErrorJitterChannel    tss.Channel
 	ErrorNonJitterChannel tss.Channel
-<<<<<<< HEAD
 	WebhookChannel        tss.Channel
-=======
->>>>>>> 3a7b3d1f
 	TSSRouter             tssrouter.Router
 	// Error Tracker
 	AppTracker apptracker.AppTracker
@@ -125,17 +120,10 @@
 		},
 		OnStopping: func() {
 			log.Info("Stopping Wallet Backend server")
-<<<<<<< HEAD
-
 			deps.ErrorJitterChannel.Stop()
 			deps.ErrorNonJitterChannel.Stop()
 			deps.RPCCallerChannel.Stop()
 			deps.WebhookChannel.Stop()
-=======
-			deps.ErrorJitterChannel.Stop()
-			deps.ErrorNonJitterChannel.Stop()
-			deps.RPCCallerChannel.Stop()
->>>>>>> 3a7b3d1f
 		},
 	})
 
@@ -199,23 +187,14 @@
 	}
 	go ensureChannelAccounts(channelAccountService, int64(cfg.NumberOfChannelAccounts))
 
-<<<<<<< HEAD
 	// TSS setup
 	tssTxService, err := tssservices.NewTransactionService(tssservices.TransactionServiceOptions{
-=======
-	// TSS
-	txServiceOpts := tssservices.TransactionServiceOptions{
->>>>>>> 3a7b3d1f
 		DistributionAccountSignatureClient: cfg.DistributionAccountSignatureClient,
 		ChannelAccountSignatureClient:      cfg.ChannelAccountSignatureClient,
 		HorizonClient:                      &horizonClient,
 		BaseFee:                            int64(cfg.BaseFee),
-<<<<<<< HEAD
-	})
-=======
-	}
-	tssTxService, err := tssservices.NewTransactionService(txServiceOpts)
->>>>>>> 3a7b3d1f
+	})
+
 	if err != nil {
 		return handlerDeps{}, fmt.Errorf("instantiating tss transaction service: %w", err)
 	}
@@ -258,7 +237,6 @@
 		WaitBtwnRetriesMS: cfg.ErrorHandlerServiceJitterChannelMinWaitBtwnRetriesMS,
 	})
 
-<<<<<<< HEAD
 	httpClient = http.Client{Timeout: time.Duration(30 * time.Second)}
 	webhookChannel := tsschannel.NewWebhookChannel(tsschannel.WebhookChannelConfigs{
 		HTTPClient:           &httpClient,
@@ -268,17 +246,11 @@
 		MinWaitBtwnRetriesMS: cfg.WebhookHandlerServiceChannelMinWaitBtwnRetriesMS,
 	})
 
-=======
->>>>>>> 3a7b3d1f
 	router := tssrouter.NewRouter(tssrouter.RouterConfigs{
 		RPCCallerChannel:      rpcCallerChannel,
 		ErrorJitterChannel:    errorJitterChannel,
 		ErrorNonJitterChannel: errorNonJitterChannel,
-<<<<<<< HEAD
 		WebhookChannel:        webhookChannel,
-=======
-		WebhookChannel:        nil,
->>>>>>> 3a7b3d1f
 	})
 
 	rpcCallerChannel.SetRouter(router)
@@ -297,10 +269,7 @@
 		RPCCallerChannel:      rpcCallerChannel,
 		ErrorJitterChannel:    errorJitterChannel,
 		ErrorNonJitterChannel: errorNonJitterChannel,
-<<<<<<< HEAD
 		WebhookChannel:        webhookChannel,
-=======
->>>>>>> 3a7b3d1f
 		TSSRouter:             router,
 	}, nil
 }
