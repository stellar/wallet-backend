package serve

import (
	"context"
	"fmt"
	"net/http"
	"time"

	"github.com/go-chi/chi"
	"github.com/sirupsen/logrus"
	"github.com/stellar/go/clients/horizonclient"
	supporthttp "github.com/stellar/go/support/http"
	"github.com/stellar/go/support/log"
	"github.com/stellar/go/support/render/health"
	"github.com/stellar/go/xdr"
	"github.com/stellar/wallet-backend/internal/apptracker"
	"github.com/stellar/wallet-backend/internal/data"
	"github.com/stellar/wallet-backend/internal/db"
	"github.com/stellar/wallet-backend/internal/entities"
	"github.com/stellar/wallet-backend/internal/serve/auth"
	"github.com/stellar/wallet-backend/internal/serve/httperror"
	"github.com/stellar/wallet-backend/internal/serve/httphandler"
	"github.com/stellar/wallet-backend/internal/serve/middleware"
	"github.com/stellar/wallet-backend/internal/services"
	"github.com/stellar/wallet-backend/internal/signing"
	"github.com/stellar/wallet-backend/internal/signing/store"
	signingutils "github.com/stellar/wallet-backend/internal/signing/utils"
	"github.com/stellar/wallet-backend/internal/tss"
	tsschannel "github.com/stellar/wallet-backend/internal/tss/channels"
	tssservices "github.com/stellar/wallet-backend/internal/tss/services"
	tssstore "github.com/stellar/wallet-backend/internal/tss/store"
	tssutils "github.com/stellar/wallet-backend/internal/tss/utils"
)

// NOTE: perhaps move this to a environment variable.
var blockedOperationTypes = []xdr.OperationType{
	xdr.OperationTypeInvokeHostFunction,
	xdr.OperationTypeExtendFootprintTtl,
	xdr.OperationTypeRestoreFootprint,
	xdr.OperationTypeLiquidityPoolWithdraw,
	xdr.OperationTypeLiquidityPoolDeposit,
	xdr.OperationTypeClawbackClaimableBalance,
	xdr.OperationTypeClawback,
	xdr.OperationTypeClaimClaimableBalance,
	xdr.OperationTypeCreateClaimableBalance,
	xdr.OperationTypeInflation,
}

type Configs struct {
	Port                    int
	DatabaseURL             string
	ServerBaseURL           string
	WalletSigningKey        string
	LogLevel                logrus.Level
	EncryptionPassphrase    string
	NumberOfChannelAccounts int

	// Horizon
	SupportedAssets                    []entities.Asset
	NetworkPassphrase                  string
	MaxSponsoredBaseReserves           int
	BaseFee                            int
	HorizonClientURL                   string
	DistributionAccountSignatureClient signing.SignatureClient
	ChannelAccountSignatureClient      signing.SignatureClient
<<<<<<< HEAD
	// TSS
	RpcUrl                            string
	RPCCallerServiceChannelBufferSize int
	RPCCallerServiceChannelMaxWorkers int
=======

	// Error Tracker
	AppTracker apptracker.AppTracker
>>>>>>> c005a063
}

type handlerDeps struct {
	Models            *data.Models
	Port              int
	DatabaseURL       string
	SignatureVerifier auth.SignatureVerifier
	SupportedAssets   []entities.Asset

	// Services
	AccountService            services.AccountService
	AccountSponsorshipService services.AccountSponsorshipService
	PaymentService            services.PaymentService
<<<<<<< HEAD
	// TSS
	RpcCallerServiceChannel tss.Channel
	RpcCallerService        tssservices.Service
=======
	AppTracker                apptracker.AppTracker
>>>>>>> c005a063
}

func Serve(cfg Configs) error {
	deps, err := initHandlerDeps(cfg)
	if err != nil {
		return fmt.Errorf("setting up handler dependencies: %w", err)
	}

	addr := fmt.Sprintf(":%d", cfg.Port)
	supporthttp.Run(supporthttp.Config{
		ListenAddr: addr,
		Handler:    handler(deps),
		OnStarting: func() {
			log.Infof("Starting Wallet Backend server on port %d", cfg.Port)
		},
		OnStopping: func() {
			log.Info("Stopping Wallet Backend server")
			deps.RpcCallerServiceChannel.Stop()
		},
	})

	return nil
}

func initHandlerDeps(cfg Configs) (handlerDeps, error) {
	dbConnectionPool, err := db.OpenDBConnectionPool(cfg.DatabaseURL)
	if err != nil {
		return handlerDeps{}, fmt.Errorf("connecting to the database: %w", err)
	}
	models, err := data.NewModels(dbConnectionPool)
	if err != nil {
		return handlerDeps{}, fmt.Errorf("creating models for Serve: %w", err)
	}

	signatureVerifier, err := auth.NewStellarSignatureVerifier(cfg.ServerBaseURL, cfg.WalletSigningKey)
	if err != nil {
		return handlerDeps{}, fmt.Errorf("instantiating stellar signature verifier: %w", err)
	}

	horizonClient := horizonclient.Client{
		HorizonURL: cfg.HorizonClientURL,
		HTTP:       &http.Client{Timeout: 40 * time.Second},
	}

	accountService, err := services.NewAccountService(models)
	if err != nil {
		return handlerDeps{}, fmt.Errorf("instantiating account service: %w", err)
	}

	accountSponsorshipService, err := services.NewAccountSponsorshipService(services.AccountSponsorshipServiceOptions{
		DistributionAccountSignatureClient: cfg.DistributionAccountSignatureClient,
		ChannelAccountSignatureClient:      cfg.ChannelAccountSignatureClient,
		HorizonClient:                      &horizonClient,
		MaxSponsoredBaseReserves:           cfg.MaxSponsoredBaseReserves,
		BaseFee:                            int64(cfg.BaseFee),
		Models:                             models,
		BlockedOperationsTypes:             blockedOperationTypes,
	})
	if err != nil {
		return handlerDeps{}, fmt.Errorf("instantiating account sponsorship service: %w", err)
	}

	paymentService, err := services.NewPaymentService(models, cfg.ServerBaseURL)
	if err != nil {
		return handlerDeps{}, fmt.Errorf("instantiating payment service: %w", err)
	}

	channelAccountService, err := services.NewChannelAccountService(services.ChannelAccountServiceOptions{
		DB:                                 dbConnectionPool,
		HorizonClient:                      &horizonClient,
		BaseFee:                            int64(cfg.BaseFee),
		DistributionAccountSignatureClient: cfg.DistributionAccountSignatureClient,
		ChannelAccountStore:                store.NewChannelAccountModel(dbConnectionPool),
		PrivateKeyEncrypter:                &signingutils.DefaultPrivateKeyEncrypter{},
		EncryptionPassphrase:               cfg.EncryptionPassphrase,
	})
	if err != nil {
		return handlerDeps{}, fmt.Errorf("instantiating channel account service: %w", err)
	}
	go ensureChannelAccounts(channelAccountService, int64(cfg.NumberOfChannelAccounts))

	// TSS
	ctx := context.Background()
	txServiceOpts := tssutils.TransactionServiceOptions{
		DistributionAccountSignatureClient: cfg.DistributionAccountSignatureClient,
		ChannelAccountSignatureClient:      cfg.ChannelAccountSignatureClient,
		HorizonClient:                      &horizonClient,
		RpcUrl:                             cfg.RpcUrl,
		BaseFee:                            int64(cfg.BaseFee), // Reuse horizon base fee for RPC??
		Ctx:                                ctx,
	}
	tssTxService, err := tssutils.NewTransactionService(txServiceOpts)
	if err != nil {
		return handlerDeps{}, fmt.Errorf("instantiating tss transaction service: %w", err)
	}

	// re-use same context as above??
	store := tssstore.NewStore(ctx, dbConnectionPool)
	tssChannelConfigs := tsschannel.RPCCallerServiceChannelConfigs{
		Store:         store,
		TxService:     tssTxService,
		MaxBufferSize: cfg.RPCCallerServiceChannelBufferSize,
		MaxWorkers:    cfg.RPCCallerServiceChannelMaxWorkers,
	}
	rpcCallerServiceChannel := tsschannel.NewRPCCallerServiceChannel(tssChannelConfigs)
	rpcCallerService := tssservices.NewRPCCallerService(rpcCallerServiceChannel)

	return handlerDeps{
		Models:                    models,
		SignatureVerifier:         signatureVerifier,
		SupportedAssets:           cfg.SupportedAssets,
		AccountService:            accountService,
		AccountSponsorshipService: accountSponsorshipService,
		PaymentService:            paymentService,
<<<<<<< HEAD
		RpcCallerServiceChannel:   rpcCallerServiceChannel,
		RpcCallerService:          rpcCallerService,
=======
		AppTracker:                cfg.AppTracker,
>>>>>>> c005a063
	}, nil
}

func ensureChannelAccounts(channelAccountService services.ChannelAccountService, numberOfChannelAccounts int64) {
	ctx := context.Background()
	log.Ctx(ctx).Info("Ensuring the number of channel accounts in the database...")
	err := channelAccountService.EnsureChannelAccounts(ctx, numberOfChannelAccounts)
	if err != nil {
		log.Ctx(ctx).Errorf("error ensuring the number of channel accounts: %s", err.Error())
		return
	}
	log.Ctx(ctx).Infof("Ensured that at least %d channel accounts exist in the database", numberOfChannelAccounts)
}

func handler(deps handlerDeps) http.Handler {
	mux := supporthttp.NewAPIMux(log.DefaultLogger)
	mux.NotFound(httperror.ErrorHandler{Error: httperror.NotFound}.ServeHTTP)
	mux.MethodNotAllowed(httperror.ErrorHandler{Error: httperror.MethodNotAllowed}.ServeHTTP)
	mux.Use(middleware.RecoverHandler(deps.AppTracker))

	mux.Get("/health", health.PassHandler{}.ServeHTTP)

	// Authenticated routes
	mux.Group(func(r chi.Router) {
		r.Use(middleware.SignatureMiddleware(deps.SignatureVerifier, deps.AppTracker))

		r.Route("/accounts", func(r chi.Router) {
			handler := &httphandler.AccountHandler{
				AccountService:            deps.AccountService,
				AccountSponsorshipService: deps.AccountSponsorshipService,
				SupportedAssets:           deps.SupportedAssets,
				AppTracker:                deps.AppTracker,
			}

			r.Post("/{address}", handler.RegisterAccount)
			r.Delete("/{address}", handler.DeregisterAccount)
		})

		r.Route("/payments", func(r chi.Router) {
			handler := &httphandler.PaymentHandler{
				PaymentService: deps.PaymentService,
				AppTracker:     deps.AppTracker,
			}

			r.Get("/", handler.GetPayments)
		})

		r.Route("/tx", func(r chi.Router) {
			handler := &httphandler.AccountHandler{
				AccountService:            deps.AccountService,
				AccountSponsorshipService: deps.AccountSponsorshipService,
				SupportedAssets:           deps.SupportedAssets,
				AppTracker:                deps.AppTracker,
			}

			r.Post("/create-sponsored-account", handler.SponsorAccountCreation)
			r.Post("/create-fee-bump", handler.CreateFeeBumpTransaction)
		})
	})

	return mux
}<|MERGE_RESOLUTION|>--- conflicted
+++ resolved
@@ -63,16 +63,12 @@
 	HorizonClientURL                   string
 	DistributionAccountSignatureClient signing.SignatureClient
 	ChannelAccountSignatureClient      signing.SignatureClient
-<<<<<<< HEAD
 	// TSS
 	RpcUrl                            string
 	RPCCallerServiceChannelBufferSize int
 	RPCCallerServiceChannelMaxWorkers int
-=======
-
 	// Error Tracker
 	AppTracker apptracker.AppTracker
->>>>>>> c005a063
 }
 
 type handlerDeps struct {
@@ -86,13 +82,10 @@
 	AccountService            services.AccountService
 	AccountSponsorshipService services.AccountSponsorshipService
 	PaymentService            services.PaymentService
-<<<<<<< HEAD
 	// TSS
 	RpcCallerServiceChannel tss.Channel
 	RpcCallerService        tssservices.Service
-=======
-	AppTracker                apptracker.AppTracker
->>>>>>> c005a063
+	AppTracker              apptracker.AppTracker
 }
 
 func Serve(cfg Configs) error {
@@ -207,12 +200,10 @@
 		AccountService:            accountService,
 		AccountSponsorshipService: accountSponsorshipService,
 		PaymentService:            paymentService,
-<<<<<<< HEAD
-		RpcCallerServiceChannel:   rpcCallerServiceChannel,
-		RpcCallerService:          rpcCallerService,
-=======
 		AppTracker:                cfg.AppTracker,
->>>>>>> c005a063
+		// TSS
+		RpcCallerServiceChannel: rpcCallerServiceChannel,
+		RpcCallerService:        rpcCallerService,
 	}, nil
 }
 
