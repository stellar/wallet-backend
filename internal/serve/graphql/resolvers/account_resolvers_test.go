package resolvers

import (
	"fmt"
	"testing"

	"github.com/stretchr/testify/assert"
	"github.com/stretchr/testify/mock"
	"github.com/stretchr/testify/require"

	"github.com/stellar/go/toid"

	"github.com/stellar/wallet-backend/internal/data"
	"github.com/stellar/wallet-backend/internal/indexer/types"
	"github.com/stellar/wallet-backend/internal/metrics"
)

func TestAccountResolver_Transactions(t *testing.T) {
	parentAccount := &types.Account{StellarAddress: "test-account"}

	mockMetricsService := &metrics.MockMetricsService{}
	mockMetricsService.On("IncDBQuery", "SELECT", "transactions").Return()
	mockMetricsService.On("ObserveDBQueryDuration", "SELECT", "transactions", mock.Anything).Return()

	resolver := &accountResolver{
		&Resolver{
			models: &data.Models{
				Transactions: &data.TransactionModel{
					DB:             testDBConnectionPool,
					MetricsService: mockMetricsService,
				},
			},
		},
	}

	t.Run("get all transactions", func(t *testing.T) {
		ctx := getTestCtx("transactions", []string{"hash"})
		transactions, err := resolver.Transactions(ctx, parentAccount, nil, nil, nil, nil)

		require.NoError(t, err)
		require.Len(t, transactions.Edges, 4)
<<<<<<< HEAD
		assert.Equal(t, "tx4", transactions.Edges[0].Node.Hash)
		assert.Equal(t, "tx3", transactions.Edges[1].Node.Hash)
		assert.Equal(t, "tx2", transactions.Edges[2].Node.Hash)
		assert.Equal(t, "tx1", transactions.Edges[3].Node.Hash)
=======
		assert.Equal(t, "tx1", transactions.Edges[0].Node.Hash)
		assert.Equal(t, "tx2", transactions.Edges[1].Node.Hash)
		assert.Equal(t, "tx3", transactions.Edges[2].Node.Hash)
		assert.Equal(t, "tx4", transactions.Edges[3].Node.Hash)
>>>>>>> e31c712c
		mockMetricsService.AssertExpectations(t)
	})

	t.Run("get transactions with first/after limit and cursor", func(t *testing.T) {
		ctx := getTestCtx("transactions", []string{"hash"})
		first := int32(2)
		txs, err := resolver.Transactions(ctx, parentAccount, &first, nil, nil, nil)
		require.NoError(t, err)
		assert.Len(t, txs.Edges, 2)
<<<<<<< HEAD
		assert.Equal(t, "tx4", txs.Edges[0].Node.Hash)
		assert.Equal(t, "tx3", txs.Edges[1].Node.Hash)
		assert.True(t, txs.PageInfo.HasNextPage)
		assert.False(t, txs.PageInfo.HasPreviousPage)

		// Get the next cursor
		first = int32(1)
		nextCursor := txs.PageInfo.EndCursor
		assert.NotNil(t, nextCursor)
		txs, err = resolver.Transactions(ctx, parentAccount, &first, nextCursor, nil, nil)
		require.NoError(t, err)
		assert.Len(t, txs.Edges, 1)
		assert.Equal(t, "tx2", txs.Edges[0].Node.Hash)
		assert.True(t, txs.PageInfo.HasNextPage)
		assert.True(t, txs.PageInfo.HasPreviousPage)

		// Get the previous cursor
		first = int32(10)
		nextCursor = txs.PageInfo.EndCursor
		assert.NotNil(t, nextCursor)
		txs, err = resolver.Transactions(ctx, parentAccount, &first, nextCursor, nil, nil)
		require.NoError(t, err)
		assert.Len(t, txs.Edges, 1)
		assert.Equal(t, "tx1", txs.Edges[0].Node.Hash)
=======
		assert.Equal(t, "tx1", txs.Edges[0].Node.Hash)
		assert.Equal(t, "tx2", txs.Edges[1].Node.Hash)
		assert.True(t, txs.PageInfo.HasNextPage)
		assert.False(t, txs.PageInfo.HasPreviousPage)

		// Get the next cursor
		nextCursor := txs.PageInfo.EndCursor
		assert.NotNil(t, nextCursor)
		txs, err = resolver.Transactions(ctx, parentAccount, &first, nextCursor, nil, nil)
		require.NoError(t, err)
		assert.Len(t, txs.Edges, 2)
		assert.Equal(t, "tx3", txs.Edges[0].Node.Hash)
		assert.Equal(t, "tx4", txs.Edges[1].Node.Hash)
>>>>>>> e31c712c
		assert.False(t, txs.PageInfo.HasNextPage)
		assert.True(t, txs.PageInfo.HasPreviousPage)
		mockMetricsService.AssertExpectations(t)
	})

	t.Run("get transactions with last/before limit and cursor", func(t *testing.T) {
		ctx := getTestCtx("transactions", []string{"hash"})
		last := int32(2)
		txs, err := resolver.Transactions(ctx, parentAccount, nil, nil, &last, nil)
		require.NoError(t, err)
		assert.Len(t, txs.Edges, 2)
<<<<<<< HEAD
		assert.Equal(t, "tx2", txs.Edges[0].Node.Hash)
		assert.Equal(t, "tx1", txs.Edges[1].Node.Hash)
=======
		assert.Equal(t, "tx3", txs.Edges[0].Node.Hash)
		assert.Equal(t, "tx4", txs.Edges[1].Node.Hash)
>>>>>>> e31c712c
		assert.False(t, txs.PageInfo.HasNextPage)
		assert.True(t, txs.PageInfo.HasPreviousPage)

		// Get the next cursor
		last = int32(1)
		nextCursor := txs.PageInfo.EndCursor
		assert.NotNil(t, nextCursor)
		txs, err = resolver.Transactions(ctx, parentAccount, nil, nil, &last, nextCursor)
		require.NoError(t, err)
		assert.Len(t, txs.Edges, 1)
<<<<<<< HEAD
		assert.Equal(t, "tx3", txs.Edges[0].Node.Hash)
=======
		assert.Equal(t, "tx2", txs.Edges[0].Node.Hash)
>>>>>>> e31c712c
		assert.True(t, txs.PageInfo.HasNextPage)
		assert.True(t, txs.PageInfo.HasPreviousPage)

		nextCursor = txs.PageInfo.EndCursor
		assert.NotNil(t, nextCursor)
		last = int32(10)
		txs, err = resolver.Transactions(ctx, parentAccount, nil, nil, &last, nextCursor)
		require.NoError(t, err)
		assert.Len(t, txs.Edges, 1)
<<<<<<< HEAD
		assert.Equal(t, "tx4", txs.Edges[0].Node.Hash)
=======
		assert.Equal(t, "tx1", txs.Edges[0].Node.Hash)
>>>>>>> e31c712c
		assert.True(t, txs.PageInfo.HasNextPage)
		assert.False(t, txs.PageInfo.HasPreviousPage)
		mockMetricsService.AssertExpectations(t)
	})

	t.Run("account with no transactions", func(t *testing.T) {
		nonExistentAccount := &types.Account{StellarAddress: "non-existent-account"}
		ctx := getTestCtx("transactions", []string{"hash"})
		transactions, err := resolver.Transactions(ctx, nonExistentAccount, nil, nil, nil, nil)

		require.NoError(t, err)
		assert.Empty(t, transactions.Edges)
		mockMetricsService.AssertExpectations(t)
	})

	t.Run("invalid pagination params", func(t *testing.T) {
		ctx := getTestCtx("transactions", []string{"hash"})
		first := int32(0)
		last := int32(1)
		after := encodeCursor(int64(4))
		before := encodeCursor(int64(1))
		_, err := resolver.Transactions(ctx, parentAccount, &first, &after, nil, nil)
		require.Error(t, err)
		assert.Contains(t, err.Error(), "validating pagination params: first must be greater than 0")

		first = int32(1)
		_, err = resolver.Transactions(ctx, parentAccount, &first, nil, &last, nil)
		require.Error(t, err)
		assert.Contains(t, err.Error(), "validating pagination params: first and last cannot be used together")

		_, err = resolver.Transactions(ctx, parentAccount, nil, &after, nil, &before)
		require.Error(t, err)
		assert.Contains(t, err.Error(), "validating pagination params: after and before cannot be used together")

		_, err = resolver.Transactions(ctx, parentAccount, &first, nil, nil, &before)
		require.Error(t, err)
		assert.Contains(t, err.Error(), "validating pagination params: first and before cannot be used together")

		_, err = resolver.Transactions(ctx, parentAccount, nil, &after, &last, nil)
		require.Error(t, err)
		assert.Contains(t, err.Error(), "validating pagination params: last and after cannot be used together")
	})
}

func TestAccountResolver_Operations(t *testing.T) {
	parentAccount := &types.Account{StellarAddress: "test-account"}

	mockMetricsService := &metrics.MockMetricsService{}
	mockMetricsService.On("IncDBQuery", "SELECT", "operations").Return()
	mockMetricsService.On("ObserveDBQueryDuration", "SELECT", "operations", mock.Anything).Return()
	defer mockMetricsService.AssertExpectations(t)

	resolver := &accountResolver{&Resolver{
		models: &data.Models{
			Operations: &data.OperationModel{
				DB:             testDBConnectionPool,
				MetricsService: mockMetricsService,
			},
		},
	}}

	t.Run("get all operations", func(t *testing.T) {
<<<<<<< HEAD
		ctx := getTestCtx("operations", []string{"operation_xdr"})
=======
		ctx := getTestCtx("operations", []string{"operation_type"})
>>>>>>> e31c712c
		operations, err := resolver.Operations(ctx, parentAccount, nil, nil, nil, nil)

		require.NoError(t, err)
		require.Len(t, operations.Edges, 8)
<<<<<<< HEAD
		assert.Equal(t, "opxdr8", operations.Edges[0].Node.OperationXDR)
		assert.Equal(t, "opxdr7", operations.Edges[1].Node.OperationXDR)
		assert.Equal(t, "opxdr6", operations.Edges[2].Node.OperationXDR)
		assert.Equal(t, "opxdr5", operations.Edges[3].Node.OperationXDR)
	})

	t.Run("get operations with first/after limit and cursor", func(t *testing.T) {
		ctx := getTestCtx("operations", []string{"operation_xdr"})
=======
		assert.Equal(t, int64(1001), operations.Edges[0].Node.ID)
		assert.Equal(t, int64(1002), operations.Edges[1].Node.ID)
		assert.Equal(t, int64(1003), operations.Edges[2].Node.ID)
		assert.Equal(t, int64(1004), operations.Edges[3].Node.ID)
	})

	t.Run("get operations with first/after limit and cursor", func(t *testing.T) {
		ctx := getTestCtx("operations", []string{"operation_type"})
>>>>>>> e31c712c
		first := int32(2)
		ops, err := resolver.Operations(ctx, parentAccount, &first, nil, nil, nil)
		require.NoError(t, err)
		assert.Len(t, ops.Edges, 2)
<<<<<<< HEAD
		assert.Equal(t, "opxdr8", ops.Edges[0].Node.OperationXDR)
		assert.Equal(t, "opxdr7", ops.Edges[1].Node.OperationXDR)
=======
		assert.Equal(t, int64(1001), ops.Edges[0].Node.ID)
		assert.Equal(t, int64(1002), ops.Edges[1].Node.ID)
>>>>>>> e31c712c
		assert.True(t, ops.PageInfo.HasNextPage)
		assert.False(t, ops.PageInfo.HasPreviousPage)

		// Get the next cursor
		nextCursor := ops.PageInfo.EndCursor
		assert.NotNil(t, nextCursor)
		ops, err = resolver.Operations(ctx, parentAccount, &first, nextCursor, nil, nil)
		require.NoError(t, err)
		assert.Len(t, ops.Edges, 2)
<<<<<<< HEAD
		assert.Equal(t, "opxdr6", ops.Edges[0].Node.OperationXDR)
		assert.Equal(t, "opxdr5", ops.Edges[1].Node.OperationXDR)
=======
		assert.Equal(t, int64(1003), ops.Edges[0].Node.ID)
		assert.Equal(t, int64(1004), ops.Edges[1].Node.ID)
>>>>>>> e31c712c
		assert.True(t, ops.PageInfo.HasNextPage)
		assert.True(t, ops.PageInfo.HasPreviousPage)

		first = int32(10)
		nextCursor = ops.PageInfo.EndCursor
		assert.NotNil(t, nextCursor)
		ops, err = resolver.Operations(ctx, parentAccount, &first, nextCursor, nil, nil)
		require.NoError(t, err)
		assert.Len(t, ops.Edges, 4)
<<<<<<< HEAD
		assert.Equal(t, "opxdr4", ops.Edges[0].Node.OperationXDR)
		assert.Equal(t, "opxdr3", ops.Edges[1].Node.OperationXDR)
		assert.Equal(t, "opxdr2", ops.Edges[2].Node.OperationXDR)
		assert.Equal(t, "opxdr1", ops.Edges[3].Node.OperationXDR)
=======
		assert.Equal(t, int64(1005), ops.Edges[0].Node.ID)
		assert.Equal(t, int64(1006), ops.Edges[1].Node.ID)
		assert.Equal(t, int64(1007), ops.Edges[2].Node.ID)
		assert.Equal(t, int64(1008), ops.Edges[3].Node.ID)
>>>>>>> e31c712c
		assert.False(t, ops.PageInfo.HasNextPage)
		assert.True(t, ops.PageInfo.HasPreviousPage)
	})

	t.Run("get operations with last/before limit and cursor", func(t *testing.T) {
<<<<<<< HEAD
		ctx := getTestCtx("operations", []string{"operation_xdr"})
=======
		ctx := getTestCtx("operations", []string{"operation_type"})
>>>>>>> e31c712c
		last := int32(2)
		ops, err := resolver.Operations(ctx, parentAccount, nil, nil, &last, nil)
		require.NoError(t, err)
		assert.Len(t, ops.Edges, 2)
<<<<<<< HEAD
		assert.Equal(t, "opxdr2", ops.Edges[0].Node.OperationXDR)
		assert.Equal(t, "opxdr1", ops.Edges[1].Node.OperationXDR)
		assert.False(t, ops.PageInfo.HasNextPage)
		assert.True(t, ops.PageInfo.HasPreviousPage)
=======
		assert.Equal(t, int64(1007), ops.Edges[0].Node.ID)
		assert.Equal(t, int64(1008), ops.Edges[1].Node.ID)
		assert.True(t, ops.PageInfo.HasPreviousPage)
		assert.False(t, ops.PageInfo.HasNextPage)
>>>>>>> e31c712c

		// Get the next cursor
		nextCursor := ops.PageInfo.EndCursor
		assert.NotNil(t, nextCursor)
		ops, err = resolver.Operations(ctx, parentAccount, nil, nil, &last, nextCursor)
		require.NoError(t, err)
		assert.Len(t, ops.Edges, 2)
<<<<<<< HEAD
		assert.Equal(t, "opxdr4", ops.Edges[0].Node.OperationXDR)
		assert.Equal(t, "opxdr3", ops.Edges[1].Node.OperationXDR)
=======
		assert.Equal(t, int64(1005), ops.Edges[0].Node.ID)
		assert.Equal(t, int64(1006), ops.Edges[1].Node.ID)
>>>>>>> e31c712c
		assert.True(t, ops.PageInfo.HasNextPage)
		assert.True(t, ops.PageInfo.HasPreviousPage)

		nextCursor = ops.PageInfo.EndCursor
		assert.NotNil(t, nextCursor)
		last = int32(10)
		ops, err = resolver.Operations(ctx, parentAccount, nil, nil, &last, nextCursor)
		require.NoError(t, err)
		assert.Len(t, ops.Edges, 4)
<<<<<<< HEAD
		assert.Equal(t, "opxdr8", ops.Edges[0].Node.OperationXDR)
		assert.Equal(t, "opxdr7", ops.Edges[1].Node.OperationXDR)
		assert.Equal(t, "opxdr6", ops.Edges[2].Node.OperationXDR)
		assert.Equal(t, "opxdr5", ops.Edges[3].Node.OperationXDR)
=======
		assert.Equal(t, int64(1001), ops.Edges[0].Node.ID)
		assert.Equal(t, int64(1002), ops.Edges[1].Node.ID)
		assert.Equal(t, int64(1003), ops.Edges[2].Node.ID)
		assert.Equal(t, int64(1004), ops.Edges[3].Node.ID)
>>>>>>> e31c712c
		assert.True(t, ops.PageInfo.HasNextPage)
		assert.False(t, ops.PageInfo.HasPreviousPage)
	})

	t.Run("account with no operations", func(t *testing.T) {
		nonExistentAccount := &types.Account{StellarAddress: "non-existent-account"}
		ctx := getTestCtx("operations", []string{"id"})
		operations, err := resolver.Operations(ctx, nonExistentAccount, nil, nil, nil, nil)

		require.NoError(t, err)
		assert.Empty(t, operations.Edges)
	})
}

func TestAccountResolver_StateChanges(t *testing.T) {
	parentAccount := &types.Account{StellarAddress: "test-account"}

	mockMetricsService := &metrics.MockMetricsService{}
	mockMetricsService.On("IncDBQuery", "SELECT", "state_changes").Return()
	mockMetricsService.On("ObserveDBQueryDuration", "SELECT", "state_changes", mock.Anything).Return()
	defer mockMetricsService.AssertExpectations(t)

	resolver := &accountResolver{&Resolver{
		models: &data.Models{
			StateChanges: &data.StateChangeModel{
				DB:             testDBConnectionPool,
				MetricsService: mockMetricsService,
			},
		},
	}}

	t.Run("get all state changes", func(t *testing.T) {
		ctx := getTestCtx("state_changes", []string{""})
		stateChanges, err := resolver.StateChanges(ctx, parentAccount, nil, nil, nil, nil)

		require.NoError(t, err)
		require.Len(t, stateChanges.Edges, 20)
		// With 16 state changes ordered by ToID descending, check first few
		assert.Equal(t, fmt.Sprintf("%d:2", toid.New(1000, 4, 2).ToInt64()), fmt.Sprintf("%d:%d", stateChanges.Edges[0].Node.ToID, stateChanges.Edges[0].Node.StateChangeOrder))
		assert.Equal(t, fmt.Sprintf("%d:1", toid.New(1000, 4, 2).ToInt64()), fmt.Sprintf("%d:%d", stateChanges.Edges[1].Node.ToID, stateChanges.Edges[1].Node.StateChangeOrder))
		assert.Equal(t, fmt.Sprintf("%d:2", toid.New(1000, 4, 1).ToInt64()), fmt.Sprintf("%d:%d", stateChanges.Edges[2].Node.ToID, stateChanges.Edges[2].Node.StateChangeOrder))
		assert.Equal(t, fmt.Sprintf("%d:1", toid.New(1000, 4, 1).ToInt64()), fmt.Sprintf("%d:%d", stateChanges.Edges[3].Node.ToID, stateChanges.Edges[3].Node.StateChangeOrder))
	})

	t.Run("get state changes with first/after limit and cursor", func(t *testing.T) {
		ctx := getTestCtx("state_changes", []string{""})
		first := int32(3)
		stateChanges, err := resolver.StateChanges(ctx, parentAccount, &first, nil, nil, nil)
		require.NoError(t, err)
		assert.Len(t, stateChanges.Edges, 3)
		assert.Equal(t, fmt.Sprintf("%d:2", toid.New(1000, 4, 2).ToInt64()), fmt.Sprintf("%d:%d", stateChanges.Edges[0].Node.ToID, stateChanges.Edges[0].Node.StateChangeOrder))
		assert.Equal(t, fmt.Sprintf("%d:1", toid.New(1000, 4, 2).ToInt64()), fmt.Sprintf("%d:%d", stateChanges.Edges[1].Node.ToID, stateChanges.Edges[1].Node.StateChangeOrder))
		assert.Equal(t, fmt.Sprintf("%d:2", toid.New(1000, 4, 1).ToInt64()), fmt.Sprintf("%d:%d", stateChanges.Edges[2].Node.ToID, stateChanges.Edges[2].Node.StateChangeOrder))
		assert.True(t, stateChanges.PageInfo.HasNextPage)
		assert.False(t, stateChanges.PageInfo.HasPreviousPage)

		// Get the next cursor
		nextCursor := stateChanges.PageInfo.EndCursor
		assert.NotNil(t, nextCursor)
		stateChanges, err = resolver.StateChanges(ctx, parentAccount, &first, nextCursor, nil, nil)
		require.NoError(t, err)
		assert.Len(t, stateChanges.Edges, 3)
		// Fee state change with no operation
		assert.Equal(t, fmt.Sprintf("%d:1", toid.New(1000, 4, 1).ToInt64()), fmt.Sprintf("%d:%d", stateChanges.Edges[0].Node.ToID, stateChanges.Edges[0].Node.StateChangeOrder))
		assert.Equal(t, fmt.Sprintf("%d:1", toid.New(1000, 4, 0).ToInt64()), fmt.Sprintf("%d:%d", stateChanges.Edges[1].Node.ToID, stateChanges.Edges[1].Node.StateChangeOrder))
		assert.Equal(t, fmt.Sprintf("%d:2", toid.New(1000, 3, 2).ToInt64()), fmt.Sprintf("%d:%d", stateChanges.Edges[2].Node.ToID, stateChanges.Edges[2].Node.StateChangeOrder))
		assert.True(t, stateChanges.PageInfo.HasNextPage)
		assert.True(t, stateChanges.PageInfo.HasPreviousPage)

		// Get the next cursor
		first = int32(100)
		nextCursor = stateChanges.PageInfo.EndCursor
		assert.NotNil(t, nextCursor)
		stateChanges, err = resolver.StateChanges(ctx, parentAccount, &first, nextCursor, nil, nil)
		require.NoError(t, err)
		assert.Len(t, stateChanges.Edges, 14)
		assert.Equal(t, fmt.Sprintf("%d:1", toid.New(1000, 3, 2).ToInt64()), fmt.Sprintf("%d:%d", stateChanges.Edges[0].Node.ToID, stateChanges.Edges[0].Node.StateChangeOrder))
		assert.Equal(t, fmt.Sprintf("%d:2", toid.New(1000, 3, 1).ToInt64()), fmt.Sprintf("%d:%d", stateChanges.Edges[1].Node.ToID, stateChanges.Edges[1].Node.StateChangeOrder))
		assert.Equal(t, fmt.Sprintf("%d:1", toid.New(1000, 3, 1).ToInt64()), fmt.Sprintf("%d:%d", stateChanges.Edges[2].Node.ToID, stateChanges.Edges[2].Node.StateChangeOrder))
		assert.Equal(t, fmt.Sprintf("%d:1", toid.New(1000, 3, 0).ToInt64()), fmt.Sprintf("%d:%d", stateChanges.Edges[3].Node.ToID, stateChanges.Edges[3].Node.StateChangeOrder))
		assert.False(t, stateChanges.PageInfo.HasNextPage)
		assert.True(t, stateChanges.PageInfo.HasPreviousPage)
	})

	t.Run("get state changes with last/before limit and cursor", func(t *testing.T) {
		ctx := getTestCtx("state_changes", []string{""})
		last := int32(3)
		stateChanges, err := resolver.StateChanges(ctx, parentAccount, nil, nil, &last, nil)
		require.NoError(t, err)
		assert.Len(t, stateChanges.Edges, 3)
		assert.Equal(t, fmt.Sprintf("%d:2", toid.New(1000, 1, 1).ToInt64()), fmt.Sprintf("%d:%d", stateChanges.Edges[0].Node.ToID, stateChanges.Edges[0].Node.StateChangeOrder))
		assert.Equal(t, fmt.Sprintf("%d:1", toid.New(1000, 1, 1).ToInt64()), fmt.Sprintf("%d:%d", stateChanges.Edges[1].Node.ToID, stateChanges.Edges[1].Node.StateChangeOrder))
		assert.Equal(t, fmt.Sprintf("%d:1", toid.New(1000, 1, 0).ToInt64()), fmt.Sprintf("%d:%d", stateChanges.Edges[2].Node.ToID, stateChanges.Edges[2].Node.StateChangeOrder))
		assert.True(t, stateChanges.PageInfo.HasPreviousPage)
		assert.False(t, stateChanges.PageInfo.HasNextPage)

		// Get the next cursor
		nextCursor := stateChanges.PageInfo.EndCursor
		assert.NotNil(t, nextCursor)
		stateChanges, err = resolver.StateChanges(ctx, parentAccount, nil, nil, &last, nextCursor)
		require.NoError(t, err)
		assert.Len(t, stateChanges.Edges, 3)
		assert.Equal(t, fmt.Sprintf("%d:1", toid.New(1000, 2, 0).ToInt64()), fmt.Sprintf("%d:%d", stateChanges.Edges[0].Node.ToID, stateChanges.Edges[0].Node.StateChangeOrder))
		assert.Equal(t, fmt.Sprintf("%d:2", toid.New(1000, 1, 2).ToInt64()), fmt.Sprintf("%d:%d", stateChanges.Edges[1].Node.ToID, stateChanges.Edges[1].Node.StateChangeOrder))
		assert.Equal(t, fmt.Sprintf("%d:1", toid.New(1000, 1, 2).ToInt64()), fmt.Sprintf("%d:%d", stateChanges.Edges[2].Node.ToID, stateChanges.Edges[2].Node.StateChangeOrder))
		assert.True(t, stateChanges.PageInfo.HasNextPage)
		assert.True(t, stateChanges.PageInfo.HasPreviousPage)

		nextCursor = stateChanges.PageInfo.EndCursor
		assert.NotNil(t, nextCursor)
		last = int32(100)
		stateChanges, err = resolver.StateChanges(ctx, parentAccount, nil, nil, &last, nextCursor)
		require.NoError(t, err)
		assert.Len(t, stateChanges.Edges, 14)
		assert.Equal(t, fmt.Sprintf("%d:2", toid.New(1000, 4, 2).ToInt64()), fmt.Sprintf("%d:%d", stateChanges.Edges[0].Node.ToID, stateChanges.Edges[0].Node.StateChangeOrder))
		assert.Equal(t, fmt.Sprintf("%d:1", toid.New(1000, 4, 2).ToInt64()), fmt.Sprintf("%d:%d", stateChanges.Edges[1].Node.ToID, stateChanges.Edges[1].Node.StateChangeOrder))
		assert.Equal(t, fmt.Sprintf("%d:2", toid.New(1000, 4, 1).ToInt64()), fmt.Sprintf("%d:%d", stateChanges.Edges[2].Node.ToID, stateChanges.Edges[2].Node.StateChangeOrder))
		assert.True(t, stateChanges.PageInfo.HasNextPage)
		assert.False(t, stateChanges.PageInfo.HasPreviousPage)
	})

	t.Run("account with no state changes", func(t *testing.T) {
		nonExistentAccount := &types.Account{StellarAddress: "non-existent-account"}
		ctx := getTestCtx("state_changes", []string{"to_id", "state_change_order"})
		stateChanges, err := resolver.StateChanges(ctx, nonExistentAccount, nil, nil, nil, nil)

		require.NoError(t, err)
		assert.Empty(t, stateChanges.Edges)
	})
}<|MERGE_RESOLUTION|>--- conflicted
+++ resolved
@@ -39,17 +39,10 @@
 
 		require.NoError(t, err)
 		require.Len(t, transactions.Edges, 4)
-<<<<<<< HEAD
-		assert.Equal(t, "tx4", transactions.Edges[0].Node.Hash)
-		assert.Equal(t, "tx3", transactions.Edges[1].Node.Hash)
-		assert.Equal(t, "tx2", transactions.Edges[2].Node.Hash)
-		assert.Equal(t, "tx1", transactions.Edges[3].Node.Hash)
-=======
 		assert.Equal(t, "tx1", transactions.Edges[0].Node.Hash)
 		assert.Equal(t, "tx2", transactions.Edges[1].Node.Hash)
 		assert.Equal(t, "tx3", transactions.Edges[2].Node.Hash)
 		assert.Equal(t, "tx4", transactions.Edges[3].Node.Hash)
->>>>>>> e31c712c
 		mockMetricsService.AssertExpectations(t)
 	})
 
@@ -59,93 +52,53 @@
 		txs, err := resolver.Transactions(ctx, parentAccount, &first, nil, nil, nil)
 		require.NoError(t, err)
 		assert.Len(t, txs.Edges, 2)
-<<<<<<< HEAD
-		assert.Equal(t, "tx4", txs.Edges[0].Node.Hash)
-		assert.Equal(t, "tx3", txs.Edges[1].Node.Hash)
+		assert.Equal(t, "tx1", txs.Edges[0].Node.Hash)
+		assert.Equal(t, "tx2", txs.Edges[1].Node.Hash)
 		assert.True(t, txs.PageInfo.HasNextPage)
 		assert.False(t, txs.PageInfo.HasPreviousPage)
 
 		// Get the next cursor
-		first = int32(1)
 		nextCursor := txs.PageInfo.EndCursor
 		assert.NotNil(t, nextCursor)
 		txs, err = resolver.Transactions(ctx, parentAccount, &first, nextCursor, nil, nil)
+		require.NoError(t, err)
+		assert.Len(t, txs.Edges, 2)
+		assert.Equal(t, "tx3", txs.Edges[0].Node.Hash)
+		assert.Equal(t, "tx4", txs.Edges[1].Node.Hash)
+		assert.False(t, txs.PageInfo.HasNextPage)
+		assert.True(t, txs.PageInfo.HasPreviousPage)
+		mockMetricsService.AssertExpectations(t)
+	})
+
+	t.Run("get transactions with last/before limit and cursor", func(t *testing.T) {
+		ctx := getTestCtx("transactions", []string{"hash"})
+		last := int32(2)
+		txs, err := resolver.Transactions(ctx, parentAccount, nil, nil, &last, nil)
+		require.NoError(t, err)
+		assert.Len(t, txs.Edges, 2)
+		assert.Equal(t, "tx3", txs.Edges[0].Node.Hash)
+		assert.Equal(t, "tx4", txs.Edges[1].Node.Hash)
+		assert.False(t, txs.PageInfo.HasNextPage)
+		assert.True(t, txs.PageInfo.HasPreviousPage)
+
+		// Get the next cursor
+		last = int32(1)
+		nextCursor := txs.PageInfo.EndCursor
+		assert.NotNil(t, nextCursor)
+		txs, err = resolver.Transactions(ctx, parentAccount, nil, nil, &last, nextCursor)
 		require.NoError(t, err)
 		assert.Len(t, txs.Edges, 1)
 		assert.Equal(t, "tx2", txs.Edges[0].Node.Hash)
 		assert.True(t, txs.PageInfo.HasNextPage)
 		assert.True(t, txs.PageInfo.HasPreviousPage)
 
-		// Get the previous cursor
-		first = int32(10)
 		nextCursor = txs.PageInfo.EndCursor
 		assert.NotNil(t, nextCursor)
-		txs, err = resolver.Transactions(ctx, parentAccount, &first, nextCursor, nil, nil)
+		last = int32(10)
+		txs, err = resolver.Transactions(ctx, parentAccount, nil, nil, &last, nextCursor)
 		require.NoError(t, err)
 		assert.Len(t, txs.Edges, 1)
 		assert.Equal(t, "tx1", txs.Edges[0].Node.Hash)
-=======
-		assert.Equal(t, "tx1", txs.Edges[0].Node.Hash)
-		assert.Equal(t, "tx2", txs.Edges[1].Node.Hash)
-		assert.True(t, txs.PageInfo.HasNextPage)
-		assert.False(t, txs.PageInfo.HasPreviousPage)
-
-		// Get the next cursor
-		nextCursor := txs.PageInfo.EndCursor
-		assert.NotNil(t, nextCursor)
-		txs, err = resolver.Transactions(ctx, parentAccount, &first, nextCursor, nil, nil)
-		require.NoError(t, err)
-		assert.Len(t, txs.Edges, 2)
-		assert.Equal(t, "tx3", txs.Edges[0].Node.Hash)
-		assert.Equal(t, "tx4", txs.Edges[1].Node.Hash)
->>>>>>> e31c712c
-		assert.False(t, txs.PageInfo.HasNextPage)
-		assert.True(t, txs.PageInfo.HasPreviousPage)
-		mockMetricsService.AssertExpectations(t)
-	})
-
-	t.Run("get transactions with last/before limit and cursor", func(t *testing.T) {
-		ctx := getTestCtx("transactions", []string{"hash"})
-		last := int32(2)
-		txs, err := resolver.Transactions(ctx, parentAccount, nil, nil, &last, nil)
-		require.NoError(t, err)
-		assert.Len(t, txs.Edges, 2)
-<<<<<<< HEAD
-		assert.Equal(t, "tx2", txs.Edges[0].Node.Hash)
-		assert.Equal(t, "tx1", txs.Edges[1].Node.Hash)
-=======
-		assert.Equal(t, "tx3", txs.Edges[0].Node.Hash)
-		assert.Equal(t, "tx4", txs.Edges[1].Node.Hash)
->>>>>>> e31c712c
-		assert.False(t, txs.PageInfo.HasNextPage)
-		assert.True(t, txs.PageInfo.HasPreviousPage)
-
-		// Get the next cursor
-		last = int32(1)
-		nextCursor := txs.PageInfo.EndCursor
-		assert.NotNil(t, nextCursor)
-		txs, err = resolver.Transactions(ctx, parentAccount, nil, nil, &last, nextCursor)
-		require.NoError(t, err)
-		assert.Len(t, txs.Edges, 1)
-<<<<<<< HEAD
-		assert.Equal(t, "tx3", txs.Edges[0].Node.Hash)
-=======
-		assert.Equal(t, "tx2", txs.Edges[0].Node.Hash)
->>>>>>> e31c712c
-		assert.True(t, txs.PageInfo.HasNextPage)
-		assert.True(t, txs.PageInfo.HasPreviousPage)
-
-		nextCursor = txs.PageInfo.EndCursor
-		assert.NotNil(t, nextCursor)
-		last = int32(10)
-		txs, err = resolver.Transactions(ctx, parentAccount, nil, nil, &last, nextCursor)
-		require.NoError(t, err)
-		assert.Len(t, txs.Edges, 1)
-<<<<<<< HEAD
-		assert.Equal(t, "tx4", txs.Edges[0].Node.Hash)
-=======
-		assert.Equal(t, "tx1", txs.Edges[0].Node.Hash)
->>>>>>> e31c712c
 		assert.True(t, txs.PageInfo.HasNextPage)
 		assert.False(t, txs.PageInfo.HasPreviousPage)
 		mockMetricsService.AssertExpectations(t)
@@ -208,25 +161,11 @@
 	}}
 
 	t.Run("get all operations", func(t *testing.T) {
-<<<<<<< HEAD
-		ctx := getTestCtx("operations", []string{"operation_xdr"})
-=======
 		ctx := getTestCtx("operations", []string{"operation_type"})
->>>>>>> e31c712c
 		operations, err := resolver.Operations(ctx, parentAccount, nil, nil, nil, nil)
 
 		require.NoError(t, err)
 		require.Len(t, operations.Edges, 8)
-<<<<<<< HEAD
-		assert.Equal(t, "opxdr8", operations.Edges[0].Node.OperationXDR)
-		assert.Equal(t, "opxdr7", operations.Edges[1].Node.OperationXDR)
-		assert.Equal(t, "opxdr6", operations.Edges[2].Node.OperationXDR)
-		assert.Equal(t, "opxdr5", operations.Edges[3].Node.OperationXDR)
-	})
-
-	t.Run("get operations with first/after limit and cursor", func(t *testing.T) {
-		ctx := getTestCtx("operations", []string{"operation_xdr"})
-=======
 		assert.Equal(t, int64(1001), operations.Edges[0].Node.ID)
 		assert.Equal(t, int64(1002), operations.Edges[1].Node.ID)
 		assert.Equal(t, int64(1003), operations.Edges[2].Node.ID)
@@ -235,18 +174,12 @@
 
 	t.Run("get operations with first/after limit and cursor", func(t *testing.T) {
 		ctx := getTestCtx("operations", []string{"operation_type"})
->>>>>>> e31c712c
 		first := int32(2)
 		ops, err := resolver.Operations(ctx, parentAccount, &first, nil, nil, nil)
 		require.NoError(t, err)
 		assert.Len(t, ops.Edges, 2)
-<<<<<<< HEAD
-		assert.Equal(t, "opxdr8", ops.Edges[0].Node.OperationXDR)
-		assert.Equal(t, "opxdr7", ops.Edges[1].Node.OperationXDR)
-=======
 		assert.Equal(t, int64(1001), ops.Edges[0].Node.ID)
 		assert.Equal(t, int64(1002), ops.Edges[1].Node.ID)
->>>>>>> e31c712c
 		assert.True(t, ops.PageInfo.HasNextPage)
 		assert.False(t, ops.PageInfo.HasPreviousPage)
 
@@ -256,13 +189,8 @@
 		ops, err = resolver.Operations(ctx, parentAccount, &first, nextCursor, nil, nil)
 		require.NoError(t, err)
 		assert.Len(t, ops.Edges, 2)
-<<<<<<< HEAD
-		assert.Equal(t, "opxdr6", ops.Edges[0].Node.OperationXDR)
-		assert.Equal(t, "opxdr5", ops.Edges[1].Node.OperationXDR)
-=======
 		assert.Equal(t, int64(1003), ops.Edges[0].Node.ID)
 		assert.Equal(t, int64(1004), ops.Edges[1].Node.ID)
->>>>>>> e31c712c
 		assert.True(t, ops.PageInfo.HasNextPage)
 		assert.True(t, ops.PageInfo.HasPreviousPage)
 
@@ -272,42 +200,24 @@
 		ops, err = resolver.Operations(ctx, parentAccount, &first, nextCursor, nil, nil)
 		require.NoError(t, err)
 		assert.Len(t, ops.Edges, 4)
-<<<<<<< HEAD
-		assert.Equal(t, "opxdr4", ops.Edges[0].Node.OperationXDR)
-		assert.Equal(t, "opxdr3", ops.Edges[1].Node.OperationXDR)
-		assert.Equal(t, "opxdr2", ops.Edges[2].Node.OperationXDR)
-		assert.Equal(t, "opxdr1", ops.Edges[3].Node.OperationXDR)
-=======
 		assert.Equal(t, int64(1005), ops.Edges[0].Node.ID)
 		assert.Equal(t, int64(1006), ops.Edges[1].Node.ID)
 		assert.Equal(t, int64(1007), ops.Edges[2].Node.ID)
 		assert.Equal(t, int64(1008), ops.Edges[3].Node.ID)
->>>>>>> e31c712c
 		assert.False(t, ops.PageInfo.HasNextPage)
 		assert.True(t, ops.PageInfo.HasPreviousPage)
 	})
 
 	t.Run("get operations with last/before limit and cursor", func(t *testing.T) {
-<<<<<<< HEAD
-		ctx := getTestCtx("operations", []string{"operation_xdr"})
-=======
 		ctx := getTestCtx("operations", []string{"operation_type"})
->>>>>>> e31c712c
 		last := int32(2)
 		ops, err := resolver.Operations(ctx, parentAccount, nil, nil, &last, nil)
 		require.NoError(t, err)
 		assert.Len(t, ops.Edges, 2)
-<<<<<<< HEAD
-		assert.Equal(t, "opxdr2", ops.Edges[0].Node.OperationXDR)
-		assert.Equal(t, "opxdr1", ops.Edges[1].Node.OperationXDR)
-		assert.False(t, ops.PageInfo.HasNextPage)
-		assert.True(t, ops.PageInfo.HasPreviousPage)
-=======
 		assert.Equal(t, int64(1007), ops.Edges[0].Node.ID)
 		assert.Equal(t, int64(1008), ops.Edges[1].Node.ID)
 		assert.True(t, ops.PageInfo.HasPreviousPage)
 		assert.False(t, ops.PageInfo.HasNextPage)
->>>>>>> e31c712c
 
 		// Get the next cursor
 		nextCursor := ops.PageInfo.EndCursor
@@ -315,13 +225,8 @@
 		ops, err = resolver.Operations(ctx, parentAccount, nil, nil, &last, nextCursor)
 		require.NoError(t, err)
 		assert.Len(t, ops.Edges, 2)
-<<<<<<< HEAD
-		assert.Equal(t, "opxdr4", ops.Edges[0].Node.OperationXDR)
-		assert.Equal(t, "opxdr3", ops.Edges[1].Node.OperationXDR)
-=======
 		assert.Equal(t, int64(1005), ops.Edges[0].Node.ID)
 		assert.Equal(t, int64(1006), ops.Edges[1].Node.ID)
->>>>>>> e31c712c
 		assert.True(t, ops.PageInfo.HasNextPage)
 		assert.True(t, ops.PageInfo.HasPreviousPage)
 
@@ -331,17 +236,10 @@
 		ops, err = resolver.Operations(ctx, parentAccount, nil, nil, &last, nextCursor)
 		require.NoError(t, err)
 		assert.Len(t, ops.Edges, 4)
-<<<<<<< HEAD
-		assert.Equal(t, "opxdr8", ops.Edges[0].Node.OperationXDR)
-		assert.Equal(t, "opxdr7", ops.Edges[1].Node.OperationXDR)
-		assert.Equal(t, "opxdr6", ops.Edges[2].Node.OperationXDR)
-		assert.Equal(t, "opxdr5", ops.Edges[3].Node.OperationXDR)
-=======
 		assert.Equal(t, int64(1001), ops.Edges[0].Node.ID)
 		assert.Equal(t, int64(1002), ops.Edges[1].Node.ID)
 		assert.Equal(t, int64(1003), ops.Edges[2].Node.ID)
 		assert.Equal(t, int64(1004), ops.Edges[3].Node.ID)
->>>>>>> e31c712c
 		assert.True(t, ops.PageInfo.HasNextPage)
 		assert.False(t, ops.PageInfo.HasPreviousPage)
 	})
