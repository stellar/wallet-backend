--- conflicted
+++ resolved
@@ -10,11 +10,8 @@
 
 	"github.com/99designs/gqlgen/graphql"
 
-<<<<<<< HEAD
 	"github.com/stellar/wallet-backend/internal/indexer/types"
-=======
 	"github.com/stellar/wallet-backend/internal/data"
->>>>>>> e31c712c
 	generated "github.com/stellar/wallet-backend/internal/serve/graphql/generated"
 )
 
@@ -33,13 +30,9 @@
 type PaginationParams struct {
 	Limit             *int32
 	Cursor            *int64
-<<<<<<< HEAD
 	StateChangeCursor *types.StateChangeCursor
-	IsDescending      bool
-=======
 	ForwardPagination bool
 	SortOrder         data.SortOrder
->>>>>>> e31c712c
 }
 
 // NewConnectionWithRelayPagination builds a connection supporting both forward and backward pagination.
@@ -47,31 +40,19 @@
 	hasNextPage := false
 	hasPreviousPage := false
 
-<<<<<<< HEAD
-	if params.IsDescending {
-=======
 	if params.ForwardPagination {
->>>>>>> e31c712c
 		if int32(len(nodes)) > *params.Limit {
 			hasNextPage = true
 			nodes = nodes[:*params.Limit]
 		}
-<<<<<<< HEAD
 		hasPreviousPage = (params.Cursor != nil || params.StateChangeCursor != nil)
-=======
-		hasPreviousPage = params.Cursor != nil
->>>>>>> e31c712c
 	} else {
 		if int32(len(nodes)) > *params.Limit {
 			hasPreviousPage = true
 			nodes = nodes[1:]
 		}
 		// In backward pagination, presence of a before-cursor implies there may be newer items (a "next page")
-<<<<<<< HEAD
 		hasNextPage = (params.Cursor != nil || params.StateChangeCursor != nil)
-=======
-		hasNextPage = params.Cursor != nil
->>>>>>> e31c712c
 	}
 
 	edges := make([]*GenericEdge[T], len(nodes))
@@ -85,11 +66,7 @@
 	var startCursor, endCursor *string
 	if len(edges) > 0 {
 		startCursor = &edges[0].Cursor
-<<<<<<< HEAD
-		if params.IsDescending {
-=======
 		if params.ForwardPagination {
->>>>>>> e31c712c
 			endCursor = &edges[len(edges)-1].Cursor
 		} else {
 			endCursor = &edges[0].Cursor
@@ -157,7 +134,6 @@
 	return &id, nil
 }
 
-<<<<<<< HEAD
 func decodeStringCursor(s *string) (*string, error) {
 	if s == nil {
 		return nil, nil
@@ -172,8 +148,6 @@
 	return &decodedStr, nil
 }
 
-=======
->>>>>>> e31c712c
 func getDBColumns(model any, fields []graphql.CollectedField) []string {
 	fieldToColumnMap := getColumnMap(model)
 	dbColumns := make([]string, 0, len(fields))
@@ -212,11 +186,7 @@
 	return fieldToColumnMap
 }
 
-<<<<<<< HEAD
 func parsePaginationParams(first *int32, after *string, last *int32, before *string, defaultLimit int32, isStateChange bool) (PaginationParams, error) {
-=======
-func parsePaginationParams(first *int32, after *string, last *int32, before *string, defaultLimit int32) (PaginationParams, error) {
->>>>>>> e31c712c
 	err := validatePaginationParams(first, after, last, before)
 	if err != nil {
 		return PaginationParams{}, fmt.Errorf("validating pagination params: %w", err)
@@ -224,25 +194,22 @@
 
 	var cursor *string
 	limit := defaultLimit
-<<<<<<< HEAD
-	isDescending := true
-=======
 	forwardPagination := true
 	sortOrder := data.ASC
->>>>>>> e31c712c
 	if first != nil {
 		cursor = after
 		limit = *first
 	} else if last != nil {
 		cursor = before
 		limit = *last
-<<<<<<< HEAD
-		isDescending = false
+		forwardPagination = false
+		sortOrder = data.DESC
 	}
 
 	paginationParams := PaginationParams{
-		Limit:        &limit,
-		IsDescending: isDescending,
+		Limit:             &limit,
+		SortOrder:         sortOrder,
+		ForwardPagination: forwardPagination,
 	}
 
 	if isStateChange {
@@ -290,22 +257,6 @@
 	return &types.StateChangeCursor{
 		ToID:             toID,
 		StateChangeOrder: stateChangeOrder,
-=======
-		forwardPagination = false
-		sortOrder = data.DESC
-	}
-
-	decodedCursor, err := decodeInt64Cursor(cursor)
-	if err != nil {
-		return PaginationParams{}, fmt.Errorf("decoding cursor: %w", err)
-	}
-
-	return PaginationParams{
-		Cursor:            decodedCursor,
-		Limit:             &limit,
-		ForwardPagination: forwardPagination,
-		SortOrder:         sortOrder,
->>>>>>> e31c712c
 	}, nil
 }
 
