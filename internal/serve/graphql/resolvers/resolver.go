// GraphQL resolvers package - implements resolver functions for GraphQL schema
// This package contains the business logic for handling GraphQL queries and field resolution
package resolvers

// This file will not be regenerated automatically.
//
// It serves as dependency injection for your app, add any dependencies you require here.
// This is the main resolver struct that gqlgen uses to resolve GraphQL queries.

import (
	"context"
	"database/sql"
	"encoding/json"
	"errors"
	"fmt"
	"strings"

	"github.com/stellar/go/xdr"

	"github.com/stellar/wallet-backend/internal/data"
	"github.com/stellar/wallet-backend/internal/entities"
	"github.com/stellar/wallet-backend/internal/indexer/types"
	"github.com/stellar/wallet-backend/internal/metrics"
	"github.com/stellar/wallet-backend/internal/serve/graphql/dataloaders"
	graphql1 "github.com/stellar/wallet-backend/internal/serve/graphql/generated"
	"github.com/stellar/wallet-backend/internal/serve/middleware"
	"github.com/stellar/wallet-backend/internal/services"
)

var ErrNotStateChange = errors.New("object is not a StateChange")

// Resolver is the main resolver struct for gqlgen
// It holds dependencies needed by all resolver functions
// gqlgen will embed this struct in generated resolver interfaces
type Resolver struct {
	// models provides access to data layer for database operations
	// This follows dependency injection pattern - resolvers don't create their own DB connections
	models *data.Models
	// accountService provides account management operations
	accountService services.AccountService
	// transactionService provides transaction building and signing operations
	transactionService services.TransactionService
	// feeBumpService provides fee-bump transaction wrapping operations
<<<<<<< HEAD
	feeBumpService    services.FeeBumpService
	rpcService        services.RPCService
	trustlinesService services.TrustlinesService
=======
	feeBumpService services.FeeBumpService
	// metricsService provides metrics collection capabilities
	metricsService metrics.MetricsService
>>>>>>> 187642f5
}

// NewResolver creates a new resolver instance with required dependencies
// This constructor is called during server startup to initialize the resolver
// Dependencies are injected here and available to all resolver functions.
<<<<<<< HEAD
func NewResolver(models *data.Models, accountService services.AccountService, transactionService services.TransactionService,
	feeBumpService services.FeeBumpService, rpcService services.RPCService, trustlinesService services.TrustlinesService,
) *Resolver {
=======
func NewResolver(models *data.Models, accountService services.AccountService, transactionService services.TransactionService, feeBumpService services.FeeBumpService, metricsService metrics.MetricsService) *Resolver {
>>>>>>> 187642f5
	return &Resolver{
		models:             models,
		accountService:     accountService,
		transactionService: transactionService,
		feeBumpService:     feeBumpService,
<<<<<<< HEAD
		rpcService:         rpcService,
		trustlinesService:  trustlinesService,
=======
		metricsService:     metricsService,
>>>>>>> 187642f5
	}
}

// Shared field resolver functions
// These functions handle common field resolution patterns to avoid duplication

// resolveNullableString resolves nullable string fields from the database
// Returns pointer to string if valid, nil if null
func (r *Resolver) resolveNullableString(field sql.NullString) *string {
	if field.Valid {
		return &field.String
	}
	return nil
}

// resolveRequiredString resolves required string fields from the database
// Returns empty string if null to satisfy non-nullable GraphQL fields
func (r *Resolver) resolveRequiredString(field sql.NullString) string {
	if field.Valid {
		return field.String
	}
	return ""
}

// resolveJSONBField resolves JSONB fields that return nullable strings
// Marshals Go object to JSON string, returns nil if field is nil or empty map
func (r *Resolver) resolveJSONBField(field interface{}) (*string, error) {
	if field == nil {
		return nil, nil
	}

	// Handle NullableJSONB specifically - if it's an empty map, treat as nil
	if jsonbField, ok := field.(types.NullableJSONB); ok {
		if len(jsonbField) == 0 {
			return nil, nil
		}
	}

	jsonBytes, err := json.Marshal(field)
	if err != nil {
		return nil, fmt.Errorf("failed to marshal JSONB field: %w", err)
	}
	jsonString := string(jsonBytes)
	return &jsonString, nil
}

// resolveRequiredJSONBField resolves JSONB fields that return required strings
// Marshals Go object to JSON string, returns empty string if field is nil
func (r *Resolver) resolveRequiredJSONBField(field interface{}) (string, error) {
	if field == nil {
		return "", nil
	}
	jsonBytes, err := json.Marshal(field)
	if err != nil {
		return "", fmt.Errorf("failed to marshal JSONB field: %w", err)
	}
	return string(jsonBytes), nil
}

// Shared resolver functions for BaseStateChange interface
// These functions provide common logic that all state change types can use

// resolveStateChangeAccount resolves the account field for any state change type
// Since state changes have a direct account_id reference, we can fetch the account directly
func (r *Resolver) resolveStateChangeAccount(ctx context.Context, toID int64, stateChangeOrder int64) (*types.Account, error) {
	loaders := ctx.Value(middleware.LoadersKey).(*dataloaders.Dataloaders)
	dbColumns := GetDBColumnsForFields(ctx, types.Account{})

	stateChangeID := fmt.Sprintf("%d-%d", toID, stateChangeOrder)
	loaderKey := dataloaders.AccountColumnsKey{
		StateChangeID: stateChangeID,
		Columns:       strings.Join(dbColumns, ", "),
	}
	account, err := loaders.AccountByStateChangeIDLoader.Load(ctx, loaderKey)
	if err != nil {
		return nil, fmt.Errorf("loading account for state change %s: %w", stateChangeID, err)
	}
	return account, nil
}

// resolveStateChangeOperation resolves the operation field for any state change type
// Reuses the existing logic from the original StateChange resolver
func (r *Resolver) resolveStateChangeOperation(ctx context.Context, toID int64, stateChangeOrder int64) (*types.Operation, error) {
	loaders := ctx.Value(middleware.LoadersKey).(*dataloaders.Dataloaders)
	dbColumns := GetDBColumnsForFields(ctx, types.Operation{})

	stateChangeID := fmt.Sprintf("%d-%d", toID, stateChangeOrder)
	loaderKey := dataloaders.OperationColumnsKey{
		StateChangeID: stateChangeID,
		Columns:       strings.Join(dbColumns, ", "),
	}
	operations, err := loaders.OperationByStateChangeIDLoader.Load(ctx, loaderKey)
	if err != nil {
		return nil, fmt.Errorf("loading operation for state change %s: %w", stateChangeID, err)
	}
	return operations, nil
}

// resolveStateChangeTransaction resolves the transaction field for any state change type
// Reuses the existing logic from the original StateChange resolver
func (r *Resolver) resolveStateChangeTransaction(ctx context.Context, toID int64, stateChangeOrder int64) (*types.Transaction, error) {
	loaders := ctx.Value(middleware.LoadersKey).(*dataloaders.Dataloaders)
	dbColumns := GetDBColumnsForFields(ctx, types.Transaction{})

	stateChangeID := fmt.Sprintf("%d-%d", toID, stateChangeOrder)
	loaderKey := dataloaders.TransactionColumnsKey{
		StateChangeID: stateChangeID,
		Columns:       strings.Join(dbColumns, ", "),
	}
	transaction, err := loaders.TransactionByStateChangeIDLoader.Load(ctx, loaderKey)
	if err != nil {
		return nil, fmt.Errorf("loading transaction for state change %s: %w", stateChangeID, err)
	}
	return transaction, nil
}

// convertSimulationResult converts GraphQL SimulationResultInput to entities.RPCSimulateTransactionResult
func convertSimulationResult(simulationResultInput *graphql1.SimulationResultInput) (entities.RPCSimulateTransactionResult, error) {
	simulationResult := entities.RPCSimulateTransactionResult{
		Events: simulationResultInput.Events,
	}

	if simulationResultInput.MinResourceFee != nil {
		simulationResult.MinResourceFee = *simulationResultInput.MinResourceFee
	}
	if simulationResultInput.Error != nil {
		simulationResult.Error = *simulationResultInput.Error
	}
	if simulationResultInput.LatestLedger != nil {
		simulationResult.LatestLedger = int64(*simulationResultInput.LatestLedger)
	}

	// Handle TransactionData if provided
	if simulationResultInput.TransactionData != nil {
		var txData xdr.SorobanTransactionData
		if txDataErr := xdr.SafeUnmarshalBase64(*simulationResultInput.TransactionData, &txData); txDataErr != nil {
			return entities.RPCSimulateTransactionResult{}, fmt.Errorf("unmarshalling transaction data: %w", txDataErr)
		}
		simulationResult.TransactionData = txData
	}

	return simulationResult, nil
}<|MERGE_RESOLUTION|>--- conflicted
+++ resolved
@@ -41,38 +41,25 @@
 	// transactionService provides transaction building and signing operations
 	transactionService services.TransactionService
 	// feeBumpService provides fee-bump transaction wrapping operations
-<<<<<<< HEAD
 	feeBumpService    services.FeeBumpService
 	rpcService        services.RPCService
 	trustlinesService services.TrustlinesService
-=======
-	feeBumpService services.FeeBumpService
 	// metricsService provides metrics collection capabilities
 	metricsService metrics.MetricsService
->>>>>>> 187642f5
 }
 
 // NewResolver creates a new resolver instance with required dependencies
 // This constructor is called during server startup to initialize the resolver
 // Dependencies are injected here and available to all resolver functions.
-<<<<<<< HEAD
-func NewResolver(models *data.Models, accountService services.AccountService, transactionService services.TransactionService,
-	feeBumpService services.FeeBumpService, rpcService services.RPCService, trustlinesService services.TrustlinesService,
-) *Resolver {
-=======
-func NewResolver(models *data.Models, accountService services.AccountService, transactionService services.TransactionService, feeBumpService services.FeeBumpService, metricsService metrics.MetricsService) *Resolver {
->>>>>>> 187642f5
+func NewResolver(models *data.Models, accountService services.AccountService, transactionService services.TransactionService, feeBumpService services.FeeBumpService, rpcService services.RPCService, trustlinesService services.TrustlinesService, metricsService metrics.MetricsService) *Resolver {
 	return &Resolver{
 		models:             models,
 		accountService:     accountService,
 		transactionService: transactionService,
 		feeBumpService:     feeBumpService,
-<<<<<<< HEAD
 		rpcService:         rpcService,
 		trustlinesService:  trustlinesService,
-=======
 		metricsService:     metricsService,
->>>>>>> 187642f5
 	}
 }
 
