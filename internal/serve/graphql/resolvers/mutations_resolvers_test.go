--- conflicted
+++ resolved
@@ -296,6 +296,345 @@
 		assert.ErrorContains(t, err, ErrMsgAccountNotFound)
 
 		mockService.AssertExpectations(t)
+	})
+}
+
+func TestMutationResolver_CreateFeeBumpTransaction(t *testing.T) {
+	ctx := context.Background()
+
+	t.Run("success", func(t *testing.T) {
+		mockFeeBumpService := &mockFeeBumpService{}
+
+		resolver := &mutationResolver{
+			&Resolver{
+				feeBumpService: mockFeeBumpService,
+				models:         &data.Models{},
+			},
+		}
+
+		// Create a valid transaction
+		sourceAccount := keypair.MustRandom()
+		tx, err := txnbuild.NewTransaction(txnbuild.TransactionParams{
+			SourceAccount:        &txnbuild.SimpleAccount{AccountID: sourceAccount.Address()},
+			IncrementSequenceNum: true,
+			Operations: []txnbuild.Operation{
+				&txnbuild.Payment{
+					Destination: keypair.MustRandom().Address(),
+					Amount:      "10",
+					Asset:       txnbuild.NativeAsset{},
+				},
+			},
+			BaseFee:       txnbuild.MinBaseFee,
+			Preconditions: txnbuild.Preconditions{TimeBounds: txnbuild.NewTimeout(30)},
+		})
+		require.NoError(t, err)
+
+		txe, err := tx.Base64()
+		require.NoError(t, err)
+
+		input := graphql.CreateFeeBumpTransactionInput{
+			TransactionXdr: txe,
+		}
+
+		expectedFeeBumpTxe := "fee-bump-envelope-xdr"
+		expectedNetworkPassphrase := "Test SDF Network ; September 2015"
+
+		mockFeeBumpService.On("WrapTransaction", ctx, mock.AnythingOfType("*txnbuild.Transaction")).Return(expectedFeeBumpTxe, expectedNetworkPassphrase, nil)
+
+		result, err := resolver.CreateFeeBumpTransaction(ctx, input)
+
+		require.NoError(t, err)
+		assert.NotNil(t, result)
+		assert.True(t, result.Success)
+		assert.Equal(t, expectedFeeBumpTxe, result.Transaction)
+		assert.Equal(t, expectedNetworkPassphrase, result.NetworkPassphrase)
+
+		mockFeeBumpService.AssertExpectations(t)
+	})
+
+	t.Run("invalid transaction XDR", func(t *testing.T) {
+		mockFeeBumpService := &mockFeeBumpService{}
+
+		resolver := &mutationResolver{
+			&Resolver{
+				feeBumpService: mockFeeBumpService,
+				models:         &data.Models{},
+			},
+		}
+
+		input := graphql.CreateFeeBumpTransactionInput{
+			TransactionXdr: "invalid-transaction-xdr",
+		}
+
+		result, err := resolver.CreateFeeBumpTransaction(ctx, input)
+
+		require.Error(t, err)
+		assert.Nil(t, result)
+		assert.ErrorContains(t, err, ErrMsgCouldNotParseTransactionEnvelope)
+
+		var gqlErr *gqlerror.Error
+		if errors.As(err, &gqlErr) {
+			assert.Equal(t, "INVALID_TRANSACTION_XDR", gqlErr.Extensions["code"])
+		}
+
+		mockFeeBumpService.AssertExpectations(t)
+	})
+
+	t.Run("fee bump transaction rejected", func(t *testing.T) {
+		mockFeeBumpService := &mockFeeBumpService{}
+
+		resolver := &mutationResolver{
+			&Resolver{
+				feeBumpService: mockFeeBumpService,
+				models:         &data.Models{},
+			},
+		}
+
+		// Create a fee-bump transaction (which should be rejected)
+		sourceAccount := keypair.MustRandom()
+		distributionAccount := keypair.MustRandom()
+
+		innerTx, err := txnbuild.NewTransaction(txnbuild.TransactionParams{
+			SourceAccount:        &txnbuild.SimpleAccount{AccountID: sourceAccount.Address()},
+			IncrementSequenceNum: true,
+			Operations: []txnbuild.Operation{
+				&txnbuild.Payment{
+					Destination: keypair.MustRandom().Address(),
+					Amount:      "10",
+					Asset:       txnbuild.NativeAsset{},
+				},
+			},
+			BaseFee:       txnbuild.MinBaseFee,
+			Preconditions: txnbuild.Preconditions{TimeBounds: txnbuild.NewTimeout(30)},
+		})
+		require.NoError(t, err)
+
+		feeBumpTx, err := txnbuild.NewFeeBumpTransaction(txnbuild.FeeBumpTransactionParams{
+			Inner:      innerTx,
+			FeeAccount: distributionAccount.Address(),
+			BaseFee:    txnbuild.MinBaseFee,
+		})
+		require.NoError(t, err)
+
+		feeBumpTxe, err := feeBumpTx.Base64()
+		require.NoError(t, err)
+
+		input := graphql.CreateFeeBumpTransactionInput{
+			TransactionXdr: feeBumpTxe,
+		}
+
+		result, err := resolver.CreateFeeBumpTransaction(ctx, input)
+
+		require.Error(t, err)
+		assert.Nil(t, result)
+		assert.ErrorContains(t, err, ErrMsgCannotWrapFeeBumpTransaction)
+
+		var gqlErr *gqlerror.Error
+		if errors.As(err, &gqlErr) {
+			assert.Equal(t, "FEE_BUMP_TX_NOT_ALLOWED", gqlErr.Extensions["code"])
+		}
+
+		mockFeeBumpService.AssertExpectations(t)
+	})
+
+	t.Run("fee exceeds maximum base fee", func(t *testing.T) {
+		mockFeeBumpService := &mockFeeBumpService{}
+
+		resolver := &mutationResolver{
+			&Resolver{
+				feeBumpService: mockFeeBumpService,
+				models:         &data.Models{},
+			},
+		}
+
+		sourceAccount := keypair.MustRandom()
+		tx, err := txnbuild.NewTransaction(txnbuild.TransactionParams{
+			SourceAccount:        &txnbuild.SimpleAccount{AccountID: sourceAccount.Address()},
+			IncrementSequenceNum: true,
+			Operations: []txnbuild.Operation{
+				&txnbuild.Payment{
+					Destination: keypair.MustRandom().Address(),
+					Amount:      "10",
+					Asset:       txnbuild.NativeAsset{},
+				},
+			},
+			BaseFee:       txnbuild.MinBaseFee,
+			Preconditions: txnbuild.Preconditions{TimeBounds: txnbuild.NewTimeout(30)},
+		})
+		require.NoError(t, err)
+
+		txe, err := tx.Base64()
+		require.NoError(t, err)
+
+		input := graphql.CreateFeeBumpTransactionInput{
+			TransactionXdr: txe,
+		}
+
+		mockFeeBumpService.On("WrapTransaction", ctx, mock.AnythingOfType("*txnbuild.Transaction")).Return("", "", services.ErrFeeExceedsMaximumBaseFee)
+		mockFeeBumpService.On("GetMaximumBaseFee").Return(int64(10000))
+
+		result, err := resolver.CreateFeeBumpTransaction(ctx, input)
+
+		require.Error(t, err)
+		assert.Nil(t, result)
+		assert.ErrorContains(t, err, services.ErrFeeExceedsMaximumBaseFee.Error())
+
+		var gqlErr *gqlerror.Error
+		if errors.As(err, &gqlErr) {
+			assert.Equal(t, "FEE_EXCEEDS_MAXIMUM", gqlErr.Extensions["code"])
+			assert.Equal(t, int64(10000), gqlErr.Extensions["maximumBaseFee"])
+		}
+
+		mockFeeBumpService.AssertExpectations(t)
+	})
+
+	t.Run("account not eligible for sponsorship", func(t *testing.T) {
+		mockFeeBumpService := &mockFeeBumpService{}
+
+		resolver := &mutationResolver{
+			&Resolver{
+				feeBumpService: mockFeeBumpService,
+				models:         &data.Models{},
+			},
+		}
+
+		sourceAccount := keypair.MustRandom()
+		tx, err := txnbuild.NewTransaction(txnbuild.TransactionParams{
+			SourceAccount:        &txnbuild.SimpleAccount{AccountID: sourceAccount.Address()},
+			IncrementSequenceNum: true,
+			Operations: []txnbuild.Operation{
+				&txnbuild.Payment{
+					Destination: keypair.MustRandom().Address(),
+					Amount:      "10",
+					Asset:       txnbuild.NativeAsset{},
+				},
+			},
+			BaseFee:       txnbuild.MinBaseFee,
+			Preconditions: txnbuild.Preconditions{TimeBounds: txnbuild.NewTimeout(30)},
+		})
+		require.NoError(t, err)
+
+		txe, err := tx.Base64()
+		require.NoError(t, err)
+
+		input := graphql.CreateFeeBumpTransactionInput{
+			TransactionXdr: txe,
+		}
+
+		mockFeeBumpService.
+			On("WrapTransaction", ctx, mock.AnythingOfType("*txnbuild.Transaction")).
+			Return("", "", services.ErrAccountNotEligibleForBeingSponsored)
+
+		result, err := resolver.CreateFeeBumpTransaction(ctx, input)
+
+		require.Error(t, err)
+		assert.Nil(t, result)
+		assert.ErrorContains(t, err, services.ErrAccountNotEligibleForBeingSponsored.Error())
+
+		var gqlErr *gqlerror.Error
+		if errors.As(err, &gqlErr) {
+			assert.Equal(t, "ACCOUNT_NOT_ELIGIBLE_FOR_BEING_SPONSORED", gqlErr.Extensions["code"])
+		}
+
+		mockFeeBumpService.AssertExpectations(t)
+	})
+
+	t.Run("no signatures provided", func(t *testing.T) {
+		mockFeeBumpService := &mockFeeBumpService{}
+
+		resolver := &mutationResolver{
+			&Resolver{
+				feeBumpService: mockFeeBumpService,
+				models:         &data.Models{},
+			},
+		}
+
+		sourceAccount := keypair.MustRandom()
+		tx, err := txnbuild.NewTransaction(txnbuild.TransactionParams{
+			SourceAccount:        &txnbuild.SimpleAccount{AccountID: sourceAccount.Address()},
+			IncrementSequenceNum: true,
+			Operations: []txnbuild.Operation{
+				&txnbuild.Payment{
+					Destination: keypair.MustRandom().Address(),
+					Amount:      "10",
+					Asset:       txnbuild.NativeAsset{},
+				},
+			},
+			BaseFee:       txnbuild.MinBaseFee,
+			Preconditions: txnbuild.Preconditions{TimeBounds: txnbuild.NewTimeout(30)},
+		})
+		require.NoError(t, err)
+
+		txe, err := tx.Base64()
+		require.NoError(t, err)
+
+		input := graphql.CreateFeeBumpTransactionInput{
+			TransactionXdr: txe,
+		}
+
+		mockFeeBumpService.On("WrapTransaction", ctx, mock.AnythingOfType("*txnbuild.Transaction")).Return("", "", services.ErrNoSignaturesProvided)
+
+		result, err := resolver.CreateFeeBumpTransaction(ctx, input)
+
+		require.Error(t, err)
+		assert.Nil(t, result)
+		assert.ErrorContains(t, err, services.ErrNoSignaturesProvided.Error())
+
+		var gqlErr *gqlerror.Error
+		if errors.As(err, &gqlErr) {
+			assert.Equal(t, "NO_SIGNATURES_PROVIDED", gqlErr.Extensions["code"])
+		}
+
+		mockFeeBumpService.AssertExpectations(t)
+	})
+
+	t.Run("general service error", func(t *testing.T) {
+		mockFeeBumpService := &mockFeeBumpService{}
+
+		resolver := &mutationResolver{
+			&Resolver{
+				feeBumpService: mockFeeBumpService,
+				models:         &data.Models{},
+			},
+		}
+
+		sourceAccount := keypair.MustRandom()
+		tx, err := txnbuild.NewTransaction(txnbuild.TransactionParams{
+			SourceAccount:        &txnbuild.SimpleAccount{AccountID: sourceAccount.Address()},
+			IncrementSequenceNum: true,
+			Operations: []txnbuild.Operation{
+				&txnbuild.Payment{
+					Destination: keypair.MustRandom().Address(),
+					Amount:      "10",
+					Asset:       txnbuild.NativeAsset{},
+				},
+			},
+			BaseFee:       txnbuild.MinBaseFee,
+			Preconditions: txnbuild.Preconditions{TimeBounds: txnbuild.NewTimeout(30)},
+		})
+		require.NoError(t, err)
+
+		txe, err := tx.Base64()
+		require.NoError(t, err)
+
+		input := graphql.CreateFeeBumpTransactionInput{
+			TransactionXdr: txe,
+		}
+
+		mockFeeBumpService.On("WrapTransaction", ctx, mock.AnythingOfType("*txnbuild.Transaction")).Return("", "", errors.New("database connection failed"))
+
+		result, err := resolver.CreateFeeBumpTransaction(ctx, input)
+
+		require.Error(t, err)
+		assert.Nil(t, result)
+		assert.ErrorContains(t, err, "Failed to create fee bump transaction: database connection failed")
+
+		var gqlErr *gqlerror.Error
+		if errors.As(err, &gqlErr) {
+			assert.Equal(t, "FEE_BUMP_CREATION_FAILED", gqlErr.Extensions["code"])
+		}
+
+		mockFeeBumpService.AssertExpectations(t)
 	})
 }
 
@@ -701,374 +1040,10 @@
 	})
 }
 
-<<<<<<< HEAD
 func TestMutationResolver_BuildTransaction_Memo(t *testing.T) {
 	ctx := context.Background()
 
 	t.Run("memo text - success", func(t *testing.T) {
-		mockAccountService := &mockAccountService{}
-		mockTransactionService := &mockTransactionService{}
-
-		resolver := &mutationResolver{
-			&Resolver{
-				accountService:     mockAccountService,
-				transactionService: mockTransactionService,
-				models:             &data.Models{},
-			},
-		}
-
-		// Create a test transaction
-=======
-func TestMutationResolver_CreateFeeBumpTransaction(t *testing.T) {
-	ctx := context.Background()
-
-	t.Run("success", func(t *testing.T) {
-		mockFeeBumpService := &mockFeeBumpService{}
-
-		resolver := &mutationResolver{
-			&Resolver{
-				feeBumpService: mockFeeBumpService,
-				models:         &data.Models{},
-			},
-		}
-
-		// Create a valid transaction
->>>>>>> 685798ca
-		sourceAccount := keypair.MustRandom()
-		tx, err := txnbuild.NewTransaction(txnbuild.TransactionParams{
-			SourceAccount:        &txnbuild.SimpleAccount{AccountID: sourceAccount.Address()},
-			IncrementSequenceNum: true,
-			Operations: []txnbuild.Operation{
-				&txnbuild.Payment{
-					Destination: keypair.MustRandom().Address(),
-					Amount:      "10",
-					Asset:       txnbuild.NativeAsset{},
-				},
-			},
-			BaseFee:       txnbuild.MinBaseFee,
-			Preconditions: txnbuild.Preconditions{TimeBounds: txnbuild.NewTimeout(30)},
-		})
-		require.NoError(t, err)
-
-<<<<<<< HEAD
-		// Create operation XDR
-		srcAccount := keypair.MustRandom().Address()
-		p := txnbuild.Payment{
-			Destination:   keypair.MustRandom().Address(),
-			Amount:        "10",
-			Asset:         txnbuild.NativeAsset{},
-			SourceAccount: srcAccount,
-		}
-		op, err := p.BuildXDR()
-		require.NoError(t, err)
-		operationXDR, err := xdr.MarshalBase64(op)
-		require.NoError(t, err)
-
-		memoText := "Test memo"
-		input := graphql.BuildTransactionInput{
-			Transaction: &graphql.TransactionInput{
-				Operations: []string{operationXDR},
-				Timeout:    30,
-				Memo: &graphql.MemoInput{
-					Type: graphql.MemoTypeMemoText,
-					Text: &memoText,
-				},
-			},
-		}
-
-		mockTransactionService.On("BuildAndSignTransactionWithChannelAccount", ctx, mock.AnythingOfType("[]txnbuild.Operation"), int64(30), txnbuild.MemoText("Test memo"), txnbuild.Preconditions{}, mock.AnythingOfType("entities.RPCSimulateTransactionResult")).Return(tx, nil)
-
-		result, err := resolver.BuildTransaction(ctx, input)
-=======
-		txe, err := tx.Base64()
-		require.NoError(t, err)
-
-		input := graphql.CreateFeeBumpTransactionInput{
-			TransactionXdr: txe,
-		}
-
-		expectedFeeBumpTxe := "fee-bump-envelope-xdr"
-		expectedNetworkPassphrase := "Test SDF Network ; September 2015"
-
-		mockFeeBumpService.On("WrapTransaction", ctx, mock.AnythingOfType("*txnbuild.Transaction")).Return(expectedFeeBumpTxe, expectedNetworkPassphrase, nil)
-
-		result, err := resolver.CreateFeeBumpTransaction(ctx, input)
->>>>>>> 685798ca
-
-		require.NoError(t, err)
-		assert.NotNil(t, result)
-		assert.True(t, result.Success)
-<<<<<<< HEAD
-		assert.NotEmpty(t, result.TransactionXdr)
-
-		mockTransactionService.AssertExpectations(t)
-	})
-
-	t.Run("memo text - too long", func(t *testing.T) {
-		mockAccountService := &mockAccountService{}
-		mockTransactionService := &mockTransactionService{}
-
-		resolver := &mutationResolver{
-			&Resolver{
-				accountService:     mockAccountService,
-				transactionService: mockTransactionService,
-				models:             &data.Models{},
-			},
-		}
-
-		// Create operation XDR
-		srcAccount := keypair.MustRandom().Address()
-		payment := txnbuild.Payment{
-			Destination:   keypair.MustRandom().Address(),
-			Amount:        "10",
-			Asset:         txnbuild.NativeAsset{},
-			SourceAccount: srcAccount,
-		}
-		op, err := payment.BuildXDR()
-		require.NoError(t, err)
-		operationXDR, err := xdr.MarshalBase64(op)
-		require.NoError(t, err)
-
-		longMemoText := "This memo text is way too long for Stellar which only allows 28 characters max"
-		input := graphql.BuildTransactionInput{
-			Transaction: &graphql.TransactionInput{
-				Operations: []string{operationXDR},
-				Timeout:    30,
-				Memo: &graphql.MemoInput{
-					Type: graphql.MemoTypeMemoText,
-					Text: &longMemoText,
-				},
-			},
-		}
-
-		result, err := resolver.BuildTransaction(ctx, input)
-
-		require.Error(t, err)
-		assert.Nil(t, result)
-		assert.ErrorContains(t, err, "memo text cannot exceed 28 characters")
-
-		var gqlErr *gqlerror.Error
-		if errors.As(err, &gqlErr) {
-			assert.Equal(t, "INVALID_MEMO", gqlErr.Extensions["code"])
-		}
-	})
-
-	t.Run("memo text - missing text field", func(t *testing.T) {
-		mockAccountService := &mockAccountService{}
-		mockTransactionService := &mockTransactionService{}
-
-		resolver := &mutationResolver{
-			&Resolver{
-				accountService:     mockAccountService,
-				transactionService: mockTransactionService,
-				models:             &data.Models{},
-			},
-		}
-
-		// Create operation XDR
-		srcAccount := keypair.MustRandom().Address()
-		payment := txnbuild.Payment{
-			Destination:   keypair.MustRandom().Address(),
-			Amount:        "10",
-			Asset:         txnbuild.NativeAsset{},
-			SourceAccount: srcAccount,
-		}
-		op, err := payment.BuildXDR()
-		require.NoError(t, err)
-		operationXDR, err := xdr.MarshalBase64(op)
-		require.NoError(t, err)
-
-		input := graphql.BuildTransactionInput{
-			Transaction: &graphql.TransactionInput{
-				Operations: []string{operationXDR},
-				Timeout:    30,
-				Memo: &graphql.MemoInput{
-					Type: graphql.MemoTypeMemoText,
-					// Text field missing
-				},
-			},
-		}
-
-		result, err := resolver.BuildTransaction(ctx, input)
-
-		require.Error(t, err)
-		assert.Nil(t, result)
-		assert.ErrorContains(t, err, "text field is required for MEMO_TEXT")
-
-		var gqlErr *gqlerror.Error
-		if errors.As(err, &gqlErr) {
-			assert.Equal(t, "INVALID_MEMO", gqlErr.Extensions["code"])
-		}
-	})
-
-	t.Run("memo id - success", func(t *testing.T) {
-		mockAccountService := &mockAccountService{}
-		mockTransactionService := &mockTransactionService{}
-
-		resolver := &mutationResolver{
-			&Resolver{
-				accountService:     mockAccountService,
-				transactionService: mockTransactionService,
-				models:             &data.Models{},
-			},
-		}
-
-		// Create a test transaction
-		sourceAccount := keypair.MustRandom()
-		tx, err := txnbuild.NewTransaction(txnbuild.TransactionParams{
-=======
-		assert.Equal(t, expectedFeeBumpTxe, result.Transaction)
-		assert.Equal(t, expectedNetworkPassphrase, result.NetworkPassphrase)
-
-		mockFeeBumpService.AssertExpectations(t)
-	})
-
-	t.Run("invalid transaction XDR", func(t *testing.T) {
-		mockFeeBumpService := &mockFeeBumpService{}
-
-		resolver := &mutationResolver{
-			&Resolver{
-				feeBumpService: mockFeeBumpService,
-				models:         &data.Models{},
-			},
-		}
-
-		input := graphql.CreateFeeBumpTransactionInput{
-			TransactionXdr: "invalid-transaction-xdr",
-		}
-
-		result, err := resolver.CreateFeeBumpTransaction(ctx, input)
-
-		require.Error(t, err)
-		assert.Nil(t, result)
-		assert.ErrorContains(t, err, ErrMsgCouldNotParseTransactionEnvelope)
-
-		var gqlErr *gqlerror.Error
-		if errors.As(err, &gqlErr) {
-			assert.Equal(t, "INVALID_TRANSACTION_XDR", gqlErr.Extensions["code"])
-		}
-
-		mockFeeBumpService.AssertExpectations(t)
-	})
-
-	t.Run("fee bump transaction rejected", func(t *testing.T) {
-		mockFeeBumpService := &mockFeeBumpService{}
-
-		resolver := &mutationResolver{
-			&Resolver{
-				feeBumpService: mockFeeBumpService,
-				models:         &data.Models{},
-			},
-		}
-
-		// Create a fee-bump transaction (which should be rejected)
-		sourceAccount := keypair.MustRandom()
-		distributionAccount := keypair.MustRandom()
-
-		innerTx, err := txnbuild.NewTransaction(txnbuild.TransactionParams{
->>>>>>> 685798ca
-			SourceAccount:        &txnbuild.SimpleAccount{AccountID: sourceAccount.Address()},
-			IncrementSequenceNum: true,
-			Operations: []txnbuild.Operation{
-				&txnbuild.Payment{
-					Destination: keypair.MustRandom().Address(),
-					Amount:      "10",
-					Asset:       txnbuild.NativeAsset{},
-				},
-			},
-			BaseFee:       txnbuild.MinBaseFee,
-			Preconditions: txnbuild.Preconditions{TimeBounds: txnbuild.NewTimeout(30)},
-		})
-		require.NoError(t, err)
-
-<<<<<<< HEAD
-		// Create operation XDR
-		srcAccount := keypair.MustRandom().Address()
-		p := txnbuild.Payment{
-			Destination:   keypair.MustRandom().Address(),
-			Amount:        "10",
-			Asset:         txnbuild.NativeAsset{},
-			SourceAccount: srcAccount,
-		}
-		op, err := p.BuildXDR()
-		require.NoError(t, err)
-		operationXDR, err := xdr.MarshalBase64(op)
-		require.NoError(t, err)
-
-		memoID := "12345678"
-		input := graphql.BuildTransactionInput{
-			Transaction: &graphql.TransactionInput{
-				Operations: []string{operationXDR},
-				Timeout:    30,
-				Memo: &graphql.MemoInput{
-					Type: graphql.MemoTypeMemoID,
-					ID:   &memoID,
-				},
-			},
-		}
-
-		mockTransactionService.On("BuildAndSignTransactionWithChannelAccount", ctx, mock.AnythingOfType("[]txnbuild.Operation"), int64(30), txnbuild.MemoID(12345678), txnbuild.Preconditions{}, mock.AnythingOfType("entities.RPCSimulateTransactionResult")).Return(tx, nil)
-
-		result, err := resolver.BuildTransaction(ctx, input)
-
-		require.NoError(t, err)
-		assert.NotNil(t, result)
-		assert.True(t, result.Success)
-		assert.NotEmpty(t, result.TransactionXdr)
-
-		mockTransactionService.AssertExpectations(t)
-	})
-
-	t.Run("memo id - invalid format", func(t *testing.T) {
-		mockAccountService := &mockAccountService{}
-		mockTransactionService := &mockTransactionService{}
-
-		resolver := &mutationResolver{
-			&Resolver{
-				accountService:     mockAccountService,
-				transactionService: mockTransactionService,
-				models:             &data.Models{},
-			},
-		}
-
-		// Create operation XDR
-		srcAccount := keypair.MustRandom().Address()
-		payment := txnbuild.Payment{
-			Destination:   keypair.MustRandom().Address(),
-			Amount:        "10",
-			Asset:         txnbuild.NativeAsset{},
-			SourceAccount: srcAccount,
-		}
-		op, err := payment.BuildXDR()
-		require.NoError(t, err)
-		operationXDR, err := xdr.MarshalBase64(op)
-		require.NoError(t, err)
-
-		invalidMemoID := "not_a_number"
-		input := graphql.BuildTransactionInput{
-			Transaction: &graphql.TransactionInput{
-				Operations: []string{operationXDR},
-				Timeout:    30,
-				Memo: &graphql.MemoInput{
-					Type: graphql.MemoTypeMemoID,
-					ID:   &invalidMemoID,
-				},
-			},
-		}
-
-		result, err := resolver.BuildTransaction(ctx, input)
-
-		require.Error(t, err)
-		assert.Nil(t, result)
-		assert.ErrorContains(t, err, "invalid memo id")
-
-		var gqlErr *gqlerror.Error
-		if errors.As(err, &gqlErr) {
-			assert.Equal(t, "INVALID_MEMO", gqlErr.Extensions["code"])
-		}
-	})
-
-	t.Run("memo none - success", func(t *testing.T) {
 		mockAccountService := &mockAccountService{}
 		mockTransactionService := &mockTransactionService{}
 
@@ -1110,18 +1085,19 @@
 		operationXDR, err := xdr.MarshalBase64(op)
 		require.NoError(t, err)
 
+		memoText := "Test memo"
 		input := graphql.BuildTransactionInput{
 			Transaction: &graphql.TransactionInput{
 				Operations: []string{operationXDR},
 				Timeout:    30,
 				Memo: &graphql.MemoInput{
-					Type: graphql.MemoTypeMemoNone,
-				},
-			},
-		}
-
-		// For MEMO_NONE, we should pass nil as the memo
-		mockTransactionService.On("BuildAndSignTransactionWithChannelAccount", ctx, mock.AnythingOfType("[]txnbuild.Operation"), int64(30), nil, txnbuild.Preconditions{}, mock.AnythingOfType("entities.RPCSimulateTransactionResult")).Return(tx, nil)
+					Type: graphql.MemoTypeMemoText,
+					Text: &memoText,
+				},
+			},
+		}
+
+		mockTransactionService.On("BuildAndSignTransactionWithChannelAccount", ctx, mock.AnythingOfType("[]txnbuild.Operation"), int64(30), txnbuild.MemoText("Test memo"), txnbuild.Preconditions{}, mock.AnythingOfType("entities.RPCSimulateTransactionResult")).Return(tx, nil)
 
 		result, err := resolver.BuildTransaction(ctx, input)
 
@@ -1132,12 +1108,8 @@
 
 		mockTransactionService.AssertExpectations(t)
 	})
-}
-
-func TestMutationResolver_BuildTransaction_Preconditions(t *testing.T) {
-	ctx := context.Background()
-
-	t.Run("preconditions timebounds - success", func(t *testing.T) {
+
+	t.Run("memo text - too long", func(t *testing.T) {
 		mockAccountService := &mockAccountService{}
 		mockTransactionService := &mockTransactionService{}
 
@@ -1149,47 +1121,104 @@
 			},
 		}
 
-		// Create a test transaction
-=======
-		feeBumpTx, err := txnbuild.NewFeeBumpTransaction(txnbuild.FeeBumpTransactionParams{
-			Inner:      innerTx,
-			FeeAccount: distributionAccount.Address(),
-			BaseFee:    txnbuild.MinBaseFee,
-		})
-		require.NoError(t, err)
-
-		feeBumpTxe, err := feeBumpTx.Base64()
-		require.NoError(t, err)
-
-		input := graphql.CreateFeeBumpTransactionInput{
-			TransactionXdr: feeBumpTxe,
-		}
-
-		result, err := resolver.CreateFeeBumpTransaction(ctx, input)
-
-		require.Error(t, err)
-		assert.Nil(t, result)
-		assert.ErrorContains(t, err, ErrMsgCannotWrapFeeBumpTransaction)
+		// Create operation XDR
+		srcAccount := keypair.MustRandom().Address()
+		payment := txnbuild.Payment{
+			Destination:   keypair.MustRandom().Address(),
+			Amount:        "10",
+			Asset:         txnbuild.NativeAsset{},
+			SourceAccount: srcAccount,
+		}
+		op, err := payment.BuildXDR()
+		require.NoError(t, err)
+		operationXDR, err := xdr.MarshalBase64(op)
+		require.NoError(t, err)
+
+		longMemoText := "This memo text is way too long for Stellar which only allows 28 characters max"
+		input := graphql.BuildTransactionInput{
+			Transaction: &graphql.TransactionInput{
+				Operations: []string{operationXDR},
+				Timeout:    30,
+				Memo: &graphql.MemoInput{
+					Type: graphql.MemoTypeMemoText,
+					Text: &longMemoText,
+				},
+			},
+		}
+
+		result, err := resolver.BuildTransaction(ctx, input)
+
+		require.Error(t, err)
+		assert.Nil(t, result)
+		assert.ErrorContains(t, err, "memo text cannot exceed 28 characters")
 
 		var gqlErr *gqlerror.Error
 		if errors.As(err, &gqlErr) {
-			assert.Equal(t, "FEE_BUMP_TX_NOT_ALLOWED", gqlErr.Extensions["code"])
-		}
-
-		mockFeeBumpService.AssertExpectations(t)
-	})
-
-	t.Run("fee exceeds maximum base fee", func(t *testing.T) {
-		mockFeeBumpService := &mockFeeBumpService{}
-
-		resolver := &mutationResolver{
-			&Resolver{
-				feeBumpService: mockFeeBumpService,
-				models:         &data.Models{},
-			},
-		}
-
->>>>>>> 685798ca
+			assert.Equal(t, "INVALID_MEMO", gqlErr.Extensions["code"])
+		}
+	})
+
+	t.Run("memo text - missing text field", func(t *testing.T) {
+		mockAccountService := &mockAccountService{}
+		mockTransactionService := &mockTransactionService{}
+
+		resolver := &mutationResolver{
+			&Resolver{
+				accountService:     mockAccountService,
+				transactionService: mockTransactionService,
+				models:             &data.Models{},
+			},
+		}
+
+		// Create operation XDR
+		srcAccount := keypair.MustRandom().Address()
+		payment := txnbuild.Payment{
+			Destination:   keypair.MustRandom().Address(),
+			Amount:        "10",
+			Asset:         txnbuild.NativeAsset{},
+			SourceAccount: srcAccount,
+		}
+		op, err := payment.BuildXDR()
+		require.NoError(t, err)
+		operationXDR, err := xdr.MarshalBase64(op)
+		require.NoError(t, err)
+
+		input := graphql.BuildTransactionInput{
+			Transaction: &graphql.TransactionInput{
+				Operations: []string{operationXDR},
+				Timeout:    30,
+				Memo: &graphql.MemoInput{
+					Type: graphql.MemoTypeMemoText,
+					// Text field missing
+				},
+			},
+		}
+
+		result, err := resolver.BuildTransaction(ctx, input)
+
+		require.Error(t, err)
+		assert.Nil(t, result)
+		assert.ErrorContains(t, err, "text field is required for MEMO_TEXT")
+
+		var gqlErr *gqlerror.Error
+		if errors.As(err, &gqlErr) {
+			assert.Equal(t, "INVALID_MEMO", gqlErr.Extensions["code"])
+		}
+	})
+
+	t.Run("memo id - success", func(t *testing.T) {
+		mockAccountService := &mockAccountService{}
+		mockTransactionService := &mockTransactionService{}
+
+		resolver := &mutationResolver{
+			&Resolver{
+				accountService:     mockAccountService,
+				transactionService: mockTransactionService,
+				models:             &data.Models{},
+			},
+		}
+
+		// Create a test transaction
 		sourceAccount := keypair.MustRandom()
 		tx, err := txnbuild.NewTransaction(txnbuild.TransactionParams{
 			SourceAccount:        &txnbuild.SimpleAccount{AccountID: sourceAccount.Address()},
@@ -1206,7 +1235,190 @@
 		})
 		require.NoError(t, err)
 
-<<<<<<< HEAD
+		// Create operation XDR
+		srcAccount := keypair.MustRandom().Address()
+		p := txnbuild.Payment{
+			Destination:   keypair.MustRandom().Address(),
+			Amount:        "10",
+			Asset:         txnbuild.NativeAsset{},
+			SourceAccount: srcAccount,
+		}
+		op, err := p.BuildXDR()
+		require.NoError(t, err)
+		operationXDR, err := xdr.MarshalBase64(op)
+		require.NoError(t, err)
+
+		memoID := "12345678"
+		input := graphql.BuildTransactionInput{
+			Transaction: &graphql.TransactionInput{
+				Operations: []string{operationXDR},
+				Timeout:    30,
+				Memo: &graphql.MemoInput{
+					Type: graphql.MemoTypeMemoID,
+					ID:   &memoID,
+				},
+			},
+		}
+
+		mockTransactionService.On("BuildAndSignTransactionWithChannelAccount", ctx, mock.AnythingOfType("[]txnbuild.Operation"), int64(30), txnbuild.MemoID(12345678), txnbuild.Preconditions{}, mock.AnythingOfType("entities.RPCSimulateTransactionResult")).Return(tx, nil)
+
+		result, err := resolver.BuildTransaction(ctx, input)
+
+		require.NoError(t, err)
+		assert.NotNil(t, result)
+		assert.True(t, result.Success)
+		assert.NotEmpty(t, result.TransactionXdr)
+
+		mockTransactionService.AssertExpectations(t)
+	})
+
+	t.Run("memo id - invalid format", func(t *testing.T) {
+		mockAccountService := &mockAccountService{}
+		mockTransactionService := &mockTransactionService{}
+
+		resolver := &mutationResolver{
+			&Resolver{
+				accountService:     mockAccountService,
+				transactionService: mockTransactionService,
+				models:             &data.Models{},
+			},
+		}
+
+		// Create operation XDR
+		srcAccount := keypair.MustRandom().Address()
+		payment := txnbuild.Payment{
+			Destination:   keypair.MustRandom().Address(),
+			Amount:        "10",
+			Asset:         txnbuild.NativeAsset{},
+			SourceAccount: srcAccount,
+		}
+		op, err := payment.BuildXDR()
+		require.NoError(t, err)
+		operationXDR, err := xdr.MarshalBase64(op)
+		require.NoError(t, err)
+
+		invalidMemoID := "not_a_number"
+		input := graphql.BuildTransactionInput{
+			Transaction: &graphql.TransactionInput{
+				Operations: []string{operationXDR},
+				Timeout:    30,
+				Memo: &graphql.MemoInput{
+					Type: graphql.MemoTypeMemoID,
+					ID:   &invalidMemoID,
+				},
+			},
+		}
+
+		result, err := resolver.BuildTransaction(ctx, input)
+
+		require.Error(t, err)
+		assert.Nil(t, result)
+		assert.ErrorContains(t, err, "invalid memo id")
+
+		var gqlErr *gqlerror.Error
+		if errors.As(err, &gqlErr) {
+			assert.Equal(t, "INVALID_MEMO", gqlErr.Extensions["code"])
+		}
+	})
+
+	t.Run("memo none - success", func(t *testing.T) {
+		mockAccountService := &mockAccountService{}
+		mockTransactionService := &mockTransactionService{}
+
+		resolver := &mutationResolver{
+			&Resolver{
+				accountService:     mockAccountService,
+				transactionService: mockTransactionService,
+				models:             &data.Models{},
+			},
+		}
+
+		// Create a test transaction
+		sourceAccount := keypair.MustRandom()
+		tx, err := txnbuild.NewTransaction(txnbuild.TransactionParams{
+			SourceAccount:        &txnbuild.SimpleAccount{AccountID: sourceAccount.Address()},
+			IncrementSequenceNum: true,
+			Operations: []txnbuild.Operation{
+				&txnbuild.Payment{
+					Destination: keypair.MustRandom().Address(),
+					Amount:      "10",
+					Asset:       txnbuild.NativeAsset{},
+				},
+			},
+			BaseFee:       txnbuild.MinBaseFee,
+			Preconditions: txnbuild.Preconditions{TimeBounds: txnbuild.NewTimeout(30)},
+		})
+		require.NoError(t, err)
+
+		// Create operation XDR
+		srcAccount := keypair.MustRandom().Address()
+		p := txnbuild.Payment{
+			Destination:   keypair.MustRandom().Address(),
+			Amount:        "10",
+			Asset:         txnbuild.NativeAsset{},
+			SourceAccount: srcAccount,
+		}
+		op, err := p.BuildXDR()
+		require.NoError(t, err)
+		operationXDR, err := xdr.MarshalBase64(op)
+		require.NoError(t, err)
+
+		input := graphql.BuildTransactionInput{
+			Transaction: &graphql.TransactionInput{
+				Operations: []string{operationXDR},
+				Timeout:    30,
+				Memo: &graphql.MemoInput{
+					Type: graphql.MemoTypeMemoNone,
+				},
+			},
+		}
+
+		// For MEMO_NONE, we should pass nil as the memo
+		mockTransactionService.On("BuildAndSignTransactionWithChannelAccount", ctx, mock.AnythingOfType("[]txnbuild.Operation"), int64(30), nil, txnbuild.Preconditions{}, mock.AnythingOfType("entities.RPCSimulateTransactionResult")).Return(tx, nil)
+
+		result, err := resolver.BuildTransaction(ctx, input)
+
+		require.NoError(t, err)
+		assert.NotNil(t, result)
+		assert.True(t, result.Success)
+		assert.NotEmpty(t, result.TransactionXdr)
+
+		mockTransactionService.AssertExpectations(t)
+	})
+}
+
+func TestMutationResolver_BuildTransaction_Preconditions(t *testing.T) {
+	ctx := context.Background()
+
+	t.Run("preconditions timebounds - success", func(t *testing.T) {
+		mockAccountService := &mockAccountService{}
+		mockTransactionService := &mockTransactionService{}
+
+		resolver := &mutationResolver{
+			&Resolver{
+				accountService:     mockAccountService,
+				transactionService: mockTransactionService,
+				models:             &data.Models{},
+			},
+		}
+
+		// Create a test transaction
+		sourceAccount := keypair.MustRandom()
+		tx, err := txnbuild.NewTransaction(txnbuild.TransactionParams{
+			SourceAccount:        &txnbuild.SimpleAccount{AccountID: sourceAccount.Address()},
+			IncrementSequenceNum: true,
+			Operations: []txnbuild.Operation{
+				&txnbuild.Payment{
+					Destination: keypair.MustRandom().Address(),
+					Amount:      "10",
+					Asset:       txnbuild.NativeAsset{},
+				},
+			},
+			BaseFee:       txnbuild.MinBaseFee,
+			Preconditions: txnbuild.Preconditions{TimeBounds: txnbuild.NewTimeout(30)},
+		})
+		require.NoError(t, err)
+
 		// Create operation XDR
 		srcAccount := keypair.MustRandom().Address()
 		p := txnbuild.Payment{
@@ -1313,43 +1525,6 @@
 		}
 
 		// Create a test transaction
-=======
-		txe, err := tx.Base64()
-		require.NoError(t, err)
-
-		input := graphql.CreateFeeBumpTransactionInput{
-			TransactionXdr: txe,
-		}
-
-		mockFeeBumpService.On("WrapTransaction", ctx, mock.AnythingOfType("*txnbuild.Transaction")).Return("", "", services.ErrFeeExceedsMaximumBaseFee)
-		mockFeeBumpService.On("GetMaximumBaseFee").Return(int64(10000))
-
-		result, err := resolver.CreateFeeBumpTransaction(ctx, input)
-
-		require.Error(t, err)
-		assert.Nil(t, result)
-		assert.ErrorContains(t, err, services.ErrFeeExceedsMaximumBaseFee.Error())
-
-		var gqlErr *gqlerror.Error
-		if errors.As(err, &gqlErr) {
-			assert.Equal(t, "FEE_EXCEEDS_MAXIMUM", gqlErr.Extensions["code"])
-			assert.Equal(t, int64(10000), gqlErr.Extensions["maximumBaseFee"])
-		}
-
-		mockFeeBumpService.AssertExpectations(t)
-	})
-
-	t.Run("account not eligible for sponsorship", func(t *testing.T) {
-		mockFeeBumpService := &mockFeeBumpService{}
-
-		resolver := &mutationResolver{
-			&Resolver{
-				feeBumpService: mockFeeBumpService,
-				models:         &data.Models{},
-			},
-		}
-
->>>>>>> 685798ca
 		sourceAccount := keypair.MustRandom()
 		tx, err := txnbuild.NewTransaction(txnbuild.TransactionParams{
 			SourceAccount:        &txnbuild.SimpleAccount{AccountID: sourceAccount.Address()},
@@ -1366,7 +1541,6 @@
 		})
 		require.NoError(t, err)
 
-<<<<<<< HEAD
 		// Create operation XDR
 		srcAccount := keypair.MustRandom().Address()
 		p := txnbuild.Payment{
@@ -1426,43 +1600,6 @@
 		}
 
 		// Create a test transaction
-=======
-		txe, err := tx.Base64()
-		require.NoError(t, err)
-
-		input := graphql.CreateFeeBumpTransactionInput{
-			TransactionXdr: txe,
-		}
-
-		mockFeeBumpService.
-			On("WrapTransaction", ctx, mock.AnythingOfType("*txnbuild.Transaction")).
-			Return("", "", services.ErrAccountNotEligibleForBeingSponsored)
-
-		result, err := resolver.CreateFeeBumpTransaction(ctx, input)
-
-		require.Error(t, err)
-		assert.Nil(t, result)
-		assert.ErrorContains(t, err, services.ErrAccountNotEligibleForBeingSponsored.Error())
-
-		var gqlErr *gqlerror.Error
-		if errors.As(err, &gqlErr) {
-			assert.Equal(t, "ACCOUNT_NOT_ELIGIBLE_FOR_BEING_SPONSORED", gqlErr.Extensions["code"])
-		}
-
-		mockFeeBumpService.AssertExpectations(t)
-	})
-
-	t.Run("no signatures provided", func(t *testing.T) {
-		mockFeeBumpService := &mockFeeBumpService{}
-
-		resolver := &mutationResolver{
-			&Resolver{
-				feeBumpService: mockFeeBumpService,
-				models:         &data.Models{},
-			},
-		}
-
->>>>>>> 685798ca
 		sourceAccount := keypair.MustRandom()
 		tx, err := txnbuild.NewTransaction(txnbuild.TransactionParams{
 			SourceAccount:        &txnbuild.SimpleAccount{AccountID: sourceAccount.Address()},
@@ -1479,7 +1616,6 @@
 		})
 		require.NoError(t, err)
 
-<<<<<<< HEAD
 		// Create operation XDR
 		srcAccount := keypair.MustRandom().Address()
 		p := txnbuild.Payment{
@@ -1581,41 +1717,6 @@
 		}
 
 		// Create a test transaction
-=======
-		txe, err := tx.Base64()
-		require.NoError(t, err)
-
-		input := graphql.CreateFeeBumpTransactionInput{
-			TransactionXdr: txe,
-		}
-
-		mockFeeBumpService.On("WrapTransaction", ctx, mock.AnythingOfType("*txnbuild.Transaction")).Return("", "", services.ErrNoSignaturesProvided)
-
-		result, err := resolver.CreateFeeBumpTransaction(ctx, input)
-
-		require.Error(t, err)
-		assert.Nil(t, result)
-		assert.ErrorContains(t, err, services.ErrNoSignaturesProvided.Error())
-
-		var gqlErr *gqlerror.Error
-		if errors.As(err, &gqlErr) {
-			assert.Equal(t, "NO_SIGNATURES_PROVIDED", gqlErr.Extensions["code"])
-		}
-
-		mockFeeBumpService.AssertExpectations(t)
-	})
-
-	t.Run("general service error", func(t *testing.T) {
-		mockFeeBumpService := &mockFeeBumpService{}
-
-		resolver := &mutationResolver{
-			&Resolver{
-				feeBumpService: mockFeeBumpService,
-				models:         &data.Models{},
-			},
-		}
-
->>>>>>> 685798ca
 		sourceAccount := keypair.MustRandom()
 		tx, err := txnbuild.NewTransaction(txnbuild.TransactionParams{
 			SourceAccount:        &txnbuild.SimpleAccount{AccountID: sourceAccount.Address()},
@@ -1632,7 +1733,6 @@
 		})
 		require.NoError(t, err)
 
-<<<<<<< HEAD
 		// Create operation XDR
 		srcAccount := keypair.MustRandom().Address()
 		p := txnbuild.Payment{
@@ -1762,28 +1862,5 @@
 		assert.NotEmpty(t, result.TransactionXdr)
 
 		mockTransactionService.AssertExpectations(t)
-=======
-		txe, err := tx.Base64()
-		require.NoError(t, err)
-
-		input := graphql.CreateFeeBumpTransactionInput{
-			TransactionXdr: txe,
-		}
-
-		mockFeeBumpService.On("WrapTransaction", ctx, mock.AnythingOfType("*txnbuild.Transaction")).Return("", "", errors.New("database connection failed"))
-
-		result, err := resolver.CreateFeeBumpTransaction(ctx, input)
-
-		require.Error(t, err)
-		assert.Nil(t, result)
-		assert.ErrorContains(t, err, "Failed to create fee bump transaction: database connection failed")
-
-		var gqlErr *gqlerror.Error
-		if errors.As(err, &gqlErr) {
-			assert.Equal(t, "FEE_BUMP_CREATION_FAILED", gqlErr.Extensions["code"])
-		}
-
-		mockFeeBumpService.AssertExpectations(t)
->>>>>>> 685798ca
 	})
 }