--- conflicted
+++ resolved
@@ -29,20 +29,16 @@
 	return ValidateRequestParams(ctx, reqQuery, appTracker)
 }
 
-<<<<<<< HEAD
-func ValidateRequestParams(ctx context.Context, reqParams interface{}, appTracker apptracker.AppTracker) *httperror.ErrorResponse {
-=======
-func DecodePathAndValidate(ctx context.Context, req *http.Request, reqPath interface{}) *httperror.ErrorResponse {
+func DecodePathAndValidate(ctx context.Context, req *http.Request, reqPath interface{}, appTracker apptracker.AppTracker) *httperror.ErrorResponse {
 	err := httpdecode.DecodePath(req, reqPath)
 	if err != nil {
 		return httperror.BadRequest("Invalid request path.", nil)
 	}
 
-	return ValidateRequestParams(ctx, reqPath)
+	return ValidateRequestParams(ctx, reqPath, appTracker)
 }
 
-func ValidateRequestParams(ctx context.Context, reqParams interface{}) *httperror.ErrorResponse {
->>>>>>> 5fcb524e
+func ValidateRequestParams(ctx context.Context, reqParams interface{}, appTracker apptracker.AppTracker) *httperror.ErrorResponse {
 	val := validators.NewValidator()
 	if err := val.StructCtx(ctx, reqParams); err != nil {
 		if vErrs, ok := err.(validator.ValidationErrors); ok {
