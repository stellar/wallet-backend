--- conflicted
+++ resolved
@@ -279,62 +279,11 @@
 	assert.True(t, foundDuration, "Query duration metric not found")
 }
 
-<<<<<<< HEAD
-func TestIngestionPhaseMetrics(t *testing.T) {
-=======
 func TestDBErrorMetrics(t *testing.T) {
->>>>>>> c4968d65
-	db := setupTestDB(t)
-	defer db.Close()
-
-	ms := NewMetricsService(db)
-<<<<<<< HEAD
-
-	t.Run("ingestion phase duration metrics", func(t *testing.T) {
-		// Record durations for different phases
-		ms.ObserveIngestionPhaseDuration("fetch_ledgers", 0.5)
-		ms.ObserveIngestionPhaseDuration("collect_transaction_data", 1.2)
-		ms.ObserveIngestionPhaseDuration("fetch_existing_accounts", 0.3)
-		ms.ObserveIngestionPhaseDuration("process_and_buffer", 2.1)
-		ms.ObserveIngestionPhaseDuration("merge_buffers", 0.1)
-		ms.ObserveIngestionPhaseDuration("db_insertion", 1.5)
-
-		metricFamilies, err := ms.GetRegistry().Gather()
-		require.NoError(t, err)
-
-		found := false
-		for _, mf := range metricFamilies {
-			if mf.GetName() == "ingestion_phase_duration_seconds" {
-				found = true
-				// Should have 6 metrics (one for each phase)
-				assert.Equal(t, 6, len(mf.GetMetric()))
-
-				// Verify each phase is recorded
-				phaseLabels := make(map[string]bool)
-				for _, metric := range mf.GetMetric() {
-					labels := make(map[string]string)
-					for _, label := range metric.GetLabel() {
-						labels[label.GetName()] = label.GetValue()
-					}
-					phaseLabels[labels["phase"]] = true
-					assert.Equal(t, uint64(1), metric.GetSummary().GetSampleCount())
-				}
-
-				assert.True(t, phaseLabels["fetch_ledgers"])
-				assert.True(t, phaseLabels["collect_transaction_data"])
-				assert.True(t, phaseLabels["fetch_existing_accounts"])
-				assert.True(t, phaseLabels["process_and_buffer"])
-				assert.True(t, phaseLabels["merge_buffers"])
-				assert.True(t, phaseLabels["db_insertion"])
-			}
-		}
-		assert.True(t, found)
-	})
-
-	t.Run("ingestion ledgers processed counter", func(t *testing.T) {
-		ms.IncIngestionLedgersProcessed(10)
-		ms.IncIngestionLedgersProcessed(5)
-=======
+	db := setupTestDB(t)
+	defer db.Close()
+
+	ms := NewMetricsService(db)
 	queryType := "SELECT"
 	table := "accounts"
 	errorType := "no_rows"
@@ -373,27 +322,10 @@
 	t.Run("transaction commit metrics", func(t *testing.T) {
 		ms.IncDBTransaction("commit")
 		ms.ObserveDBTransactionDuration("commit", 0.05)
->>>>>>> c4968d65
-
-		metricFamilies, err := ms.GetRegistry().Gather()
-		require.NoError(t, err)
-
-<<<<<<< HEAD
-		found := false
-		for _, mf := range metricFamilies {
-			if mf.GetName() == "ingestion_ledgers_processed_total" {
-				found = true
-				metric := mf.GetMetric()[0]
-				assert.Equal(t, float64(15), metric.GetCounter().GetValue())
-			}
-		}
-		assert.True(t, found)
-	})
-
-	t.Run("ingestion transactions processed counter", func(t *testing.T) {
-		ms.IncIngestionTransactionsProcessed(100)
-		ms.IncIngestionTransactionsProcessed(50)
-=======
+
+		metricFamilies, err := ms.GetRegistry().Gather()
+		require.NoError(t, err)
+
 		foundCounter := false
 		foundDuration := false
 
@@ -428,48 +360,12 @@
 	t.Run("transaction rollback metrics", func(t *testing.T) {
 		ms.IncDBTransaction("rollback")
 		ms.ObserveDBTransactionDuration("rollback", 0.02)
->>>>>>> c4968d65
-
-		metricFamilies, err := ms.GetRegistry().Gather()
-		require.NoError(t, err)
-
-		found := false
-		for _, mf := range metricFamilies {
-<<<<<<< HEAD
-			if mf.GetName() == "ingestion_transactions_processed_total" {
-				found = true
-				metric := mf.GetMetric()[0]
-				assert.Equal(t, float64(150), metric.GetCounter().GetValue())
-			}
-		}
-		assert.True(t, found)
-	})
-
-	t.Run("ingestion operations processed counter", func(t *testing.T) {
-		ms.IncIngestionOperationsProcessed(200)
-		ms.IncIngestionOperationsProcessed(75)
-
-		metricFamilies, err := ms.GetRegistry().Gather()
-		require.NoError(t, err)
-
-		found := false
-		for _, mf := range metricFamilies {
-			if mf.GetName() == "ingestion_operations_processed_total" {
-				found = true
-				metric := mf.GetMetric()[0]
-				assert.Equal(t, float64(275), metric.GetCounter().GetValue())
-			}
-		}
-		assert.True(t, found)
-	})
-
-	t.Run("ingestion batch size histogram", func(t *testing.T) {
-		// Record various batch sizes
-		ms.ObserveIngestionBatchSize(1)
-		ms.ObserveIngestionBatchSize(10)
-		ms.ObserveIngestionBatchSize(50)
-		ms.ObserveIngestionBatchSize(25)
-=======
+
+		metricFamilies, err := ms.GetRegistry().Gather()
+		require.NoError(t, err)
+
+		found := false
+		for _, mf := range metricFamilies {
 			if mf.GetName() == "db_transactions_total" {
 				// Should have 2 metrics now (commit and rollback)
 				assert.GreaterOrEqual(t, len(mf.GetMetric()), 2)
@@ -502,31 +398,12 @@
 		batchSize := 100
 
 		ms.ObserveDBBatchSize(operation, table, batchSize)
->>>>>>> c4968d65
-
-		metricFamilies, err := ms.GetRegistry().Gather()
-		require.NoError(t, err)
-
-		found := false
-		for _, mf := range metricFamilies {
-<<<<<<< HEAD
-			if mf.GetName() == "ingestion_batch_size" {
-				found = true
-				metric := mf.GetMetric()[0]
-				histogram := metric.GetHistogram()
-				assert.Equal(t, uint64(4), histogram.GetSampleCount())
-				assert.Equal(t, float64(86), histogram.GetSampleSum()) // 1 + 10 + 50 + 25 = 86
-			}
-		}
-		assert.True(t, found)
-	})
-
-	t.Run("ingestion participants count histogram", func(t *testing.T) {
-		// Record various participant counts
-		ms.ObserveIngestionParticipantsCount(5)
-		ms.ObserveIngestionParticipantsCount(100)
-		ms.ObserveIngestionParticipantsCount(500)
-=======
+
+		metricFamilies, err := ms.GetRegistry().Gather()
+		require.NoError(t, err)
+
+		found := false
+		for _, mf := range metricFamilies {
 			if mf.GetName() == "db_batch_operation_size" {
 				found = true
 				metric := mf.GetMetric()[0]
@@ -554,26 +431,12 @@
 		ms.ObserveDBBatchSize(operation, table, 50)
 		ms.ObserveDBBatchSize(operation, table, 100)
 		ms.ObserveDBBatchSize(operation, table, 500)
->>>>>>> c4968d65
-
-		metricFamilies, err := ms.GetRegistry().Gather()
-		require.NoError(t, err)
-
-		found := false
-		for _, mf := range metricFamilies {
-<<<<<<< HEAD
-			if mf.GetName() == "ingestion_participants_count" {
-				found = true
-				metric := mf.GetMetric()[0]
-				histogram := metric.GetHistogram()
-				assert.Equal(t, uint64(3), histogram.GetSampleCount())
-				assert.Equal(t, float64(605), histogram.GetSampleSum()) // 5 + 100 + 500 = 605
-			}
-		}
-		assert.True(t, found)
-	})
-
-=======
+
+		metricFamilies, err := ms.GetRegistry().Gather()
+		require.NoError(t, err)
+
+		found := false
+		for _, mf := range metricFamilies {
 			if mf.GetName() == "db_batch_operation_size" {
 				for _, metric := range mf.GetMetric() {
 					labels := make(map[string]string)
@@ -596,7 +459,153 @@
 
 		assert.True(t, found, "Batch size distribution metric not found")
 	})
->>>>>>> c4968d65
+}
+
+func TestIngestionPhaseMetrics(t *testing.T) {
+	db := setupTestDB(t)
+	defer db.Close()
+
+	ms := NewMetricsService(db)
+
+	t.Run("ingestion phase duration metrics", func(t *testing.T) {
+		// Record durations for different phases
+		ms.ObserveIngestionPhaseDuration("fetch_ledgers", 0.5)
+		ms.ObserveIngestionPhaseDuration("collect_transaction_data", 1.2)
+		ms.ObserveIngestionPhaseDuration("fetch_existing_accounts", 0.3)
+		ms.ObserveIngestionPhaseDuration("process_and_buffer", 2.1)
+		ms.ObserveIngestionPhaseDuration("merge_buffers", 0.1)
+		ms.ObserveIngestionPhaseDuration("db_insertion", 1.5)
+
+		metricFamilies, err := ms.GetRegistry().Gather()
+		require.NoError(t, err)
+
+		found := false
+		for _, mf := range metricFamilies {
+			if mf.GetName() == "ingestion_phase_duration_seconds" {
+				found = true
+				// Should have 6 metrics (one for each phase)
+				assert.Equal(t, 6, len(mf.GetMetric()))
+
+				// Verify each phase is recorded
+				phaseLabels := make(map[string]bool)
+				for _, metric := range mf.GetMetric() {
+					labels := make(map[string]string)
+					for _, label := range metric.GetLabel() {
+						labels[label.GetName()] = label.GetValue()
+					}
+					phaseLabels[labels["phase"]] = true
+					assert.Equal(t, uint64(1), metric.GetSummary().GetSampleCount())
+				}
+
+				assert.True(t, phaseLabels["fetch_ledgers"])
+				assert.True(t, phaseLabels["collect_transaction_data"])
+				assert.True(t, phaseLabels["fetch_existing_accounts"])
+				assert.True(t, phaseLabels["process_and_buffer"])
+				assert.True(t, phaseLabels["merge_buffers"])
+				assert.True(t, phaseLabels["db_insertion"])
+			}
+		}
+		assert.True(t, found)
+	})
+
+	t.Run("ingestion ledgers processed counter", func(t *testing.T) {
+		ms.IncIngestionLedgersProcessed(10)
+		ms.IncIngestionLedgersProcessed(5)
+
+		metricFamilies, err := ms.GetRegistry().Gather()
+		require.NoError(t, err)
+
+		found := false
+		for _, mf := range metricFamilies {
+			if mf.GetName() == "ingestion_ledgers_processed_total" {
+				found = true
+				metric := mf.GetMetric()[0]
+				assert.Equal(t, float64(15), metric.GetCounter().GetValue())
+			}
+		}
+		assert.True(t, found)
+	})
+
+	t.Run("ingestion transactions processed counter", func(t *testing.T) {
+		ms.IncIngestionTransactionsProcessed(100)
+		ms.IncIngestionTransactionsProcessed(50)
+
+		metricFamilies, err := ms.GetRegistry().Gather()
+		require.NoError(t, err)
+
+		found := false
+		for _, mf := range metricFamilies {
+			if mf.GetName() == "ingestion_transactions_processed_total" {
+				found = true
+				metric := mf.GetMetric()[0]
+				assert.Equal(t, float64(150), metric.GetCounter().GetValue())
+			}
+		}
+		assert.True(t, found)
+	})
+
+	t.Run("ingestion operations processed counter", func(t *testing.T) {
+		ms.IncIngestionOperationsProcessed(200)
+		ms.IncIngestionOperationsProcessed(75)
+
+		metricFamilies, err := ms.GetRegistry().Gather()
+		require.NoError(t, err)
+
+		found := false
+		for _, mf := range metricFamilies {
+			if mf.GetName() == "ingestion_operations_processed_total" {
+				found = true
+				metric := mf.GetMetric()[0]
+				assert.Equal(t, float64(275), metric.GetCounter().GetValue())
+			}
+		}
+		assert.True(t, found)
+	})
+
+	t.Run("ingestion batch size histogram", func(t *testing.T) {
+		// Record various batch sizes
+		ms.ObserveIngestionBatchSize(1)
+		ms.ObserveIngestionBatchSize(10)
+		ms.ObserveIngestionBatchSize(50)
+		ms.ObserveIngestionBatchSize(25)
+
+		metricFamilies, err := ms.GetRegistry().Gather()
+		require.NoError(t, err)
+
+		found := false
+		for _, mf := range metricFamilies {
+			if mf.GetName() == "ingestion_batch_size" {
+				found = true
+				metric := mf.GetMetric()[0]
+				histogram := metric.GetHistogram()
+				assert.Equal(t, uint64(4), histogram.GetSampleCount())
+				assert.Equal(t, float64(86), histogram.GetSampleSum()) // 1 + 10 + 50 + 25 = 86
+			}
+		}
+		assert.True(t, found)
+	})
+
+	t.Run("ingestion participants count histogram", func(t *testing.T) {
+		// Record various participant counts
+		ms.ObserveIngestionParticipantsCount(5)
+		ms.ObserveIngestionParticipantsCount(100)
+		ms.ObserveIngestionParticipantsCount(500)
+
+		metricFamilies, err := ms.GetRegistry().Gather()
+		require.NoError(t, err)
+
+		found := false
+		for _, mf := range metricFamilies {
+			if mf.GetName() == "ingestion_participants_count" {
+				found = true
+				metric := mf.GetMetric()[0]
+				histogram := metric.GetHistogram()
+				assert.Equal(t, uint64(3), histogram.GetSampleCount())
+				assert.Equal(t, float64(605), histogram.GetSampleSum()) // 5 + 100 + 500 = 605
+			}
+		}
+		assert.True(t, found)
+	})
 }
 
 func TestPoolMetrics(t *testing.T) {
