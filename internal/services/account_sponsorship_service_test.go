package services

import (
	"context"
	"net/http"
	"testing"

	"github.com/stellar/go/clients/horizonclient"
	"github.com/stellar/go/keypair"
	"github.com/stellar/go/network"
	"github.com/stellar/go/protocols/horizon"
	"github.com/stellar/go/support/render/problem"
	"github.com/stellar/go/txnbuild"
	"github.com/stellar/go/xdr"
	"github.com/stellar/wallet-backend/internal/data"
	"github.com/stellar/wallet-backend/internal/db"
	"github.com/stellar/wallet-backend/internal/db/dbtest"
	"github.com/stellar/wallet-backend/internal/entities"
	"github.com/stellar/wallet-backend/internal/signing"
	"github.com/stretchr/testify/assert"
	"github.com/stretchr/testify/mock"
	"github.com/stretchr/testify/require"
)

func TestAccountSponsorshipServiceSponsorAccountCreationTransaction(t *testing.T) {
	dbt := dbtest.Open(t)
	defer dbt.Close()
	dbConnectionPool, err := db.OpenDBConnectionPool(dbt.DSN)
	require.NoError(t, err)
	defer dbConnectionPool.Close()

	models, err := data.NewModels(dbConnectionPool)
	require.NoError(t, err)

	signatureClient := signing.SignatureClientMock{}
	defer signatureClient.AssertExpectations(t)
	horizonClient := horizonclient.MockClient{}
	defer horizonClient.AssertExpectations(t)

	ctx := context.Background()
<<<<<<< HEAD
	s, err := NewAccountSponsorshipService(AccountSponsorshipServiceOptions{
		DistributionAccountSignatureClient: &signatureClient,
		ChannelAccountSignatureClient:      &signatureClient,
		HorizonClient:                      &horizonClient,
		MaxSponsoredBaseReserves:           10,
		BaseFee:                            txnbuild.MinBaseFee,
		Models:                             models,
	})
=======
	s, err := NewAccountSponsorshipService(&signatureClient, &horizonClient, 10, txnbuild.MinBaseFee, []xdr.OperationType{}, models)
>>>>>>> f41bed03
	require.NoError(t, err)

	t.Run("account_already_exists", func(t *testing.T) {
		accountToSponsor := keypair.MustRandom().Address()

		horizonClient.
			On("AccountDetail", horizonclient.AccountRequest{
				AccountID: accountToSponsor,
			}).
			Return(horizon.Account{}, nil).
			Once()

		txe, networkPassphrase, err := s.SponsorAccountCreationTransaction(ctx, accountToSponsor, []entities.Signer{}, []entities.Asset{})
		assert.ErrorIs(t, ErrAccountAlreadyExists, err)
		assert.Empty(t, txe)
		assert.Empty(t, networkPassphrase)
	})

	t.Run("invalid_signers_weight", func(t *testing.T) {
		accountToSponsor := keypair.MustRandom().Address()

		horizonClient.
			On("AccountDetail", horizonclient.AccountRequest{
				AccountID: accountToSponsor,
			}).
			Return(horizon.Account{}, horizonclient.Error{
				Response: &http.Response{},
				Problem: problem.P{
					Type: "https://stellar.org/horizon-errors/not_found",
				},
			}).
			Once()

		signers := []entities.Signer{
			{
				Address: keypair.MustRandom().Address(),
				Weight:  0,
				Type:    entities.PartialSignerType,
			},
		}

		txe, networkPassphrase, err := s.SponsorAccountCreationTransaction(ctx, accountToSponsor, signers, []entities.Asset{})
		assert.EqualError(t, err, "no full signers provided")
		assert.Empty(t, txe)
		assert.Empty(t, networkPassphrase)
	})

	t.Run("sponsorship_limit_reached", func(t *testing.T) {
		accountToSponsor := keypair.MustRandom().Address()

		horizonClient.
			On("AccountDetail", horizonclient.AccountRequest{
				AccountID: accountToSponsor,
			}).
			Return(horizon.Account{}, horizonclient.Error{
				Response: &http.Response{},
				Problem: problem.P{
					Type: "https://stellar.org/horizon-errors/not_found",
				},
			}).
			Once()

		signers := []entities.Signer{
			{
				Address: keypair.MustRandom().Address(),
				Weight:  10,
				Type:    entities.PartialSignerType,
			},
			{
				Address: keypair.MustRandom().Address(),
				Weight:  10,
				Type:    entities.PartialSignerType,
			},
			{
				Address: keypair.MustRandom().Address(),
				Weight:  10,
				Type:    entities.PartialSignerType,
			},
			{
				Address: keypair.MustRandom().Address(),
				Weight:  10,
				Type:    entities.PartialSignerType,
			},
			{
				Address: keypair.MustRandom().Address(),
				Weight:  10,
				Type:    entities.PartialSignerType,
			},
			{
				Address: keypair.MustRandom().Address(),
				Weight:  10,
				Type:    entities.PartialSignerType,
			},
			{
				Address: keypair.MustRandom().Address(),
				Weight:  10,
				Type:    entities.PartialSignerType,
			},
			{
				Address: keypair.MustRandom().Address(),
				Weight:  20,
				Type:    entities.FullSignerType,
			},
		}

		assets := []entities.Asset{
			{
				Code:   "USDC",
				Issuer: "GBBD47IF6LWK7P7MDEVSCWR7DPUWV3NY3DTQEVFL4NAT4AQH3ZLLFLA5",
			},
			{
				Code:   "ARST",
				Issuer: "GB7TAYRUZGE6TVT7NHP5SMIZRNQA6PLM423EYISAOAP3MKYIQMVYP2JO",
			},
		}

		txe, networkPassphrase, err := s.SponsorAccountCreationTransaction(ctx, accountToSponsor, signers, assets)
		assert.ErrorIs(t, ErrSponsorshipLimitExceeded, err)
		assert.Empty(t, txe)
		assert.Empty(t, networkPassphrase)
	})

	t.Run("successfully_returns_a_sponsored_transaction", func(t *testing.T) {
		accountToSponsor := keypair.MustRandom().Address()
		distributionAccount := keypair.MustRandom()

		signers := []entities.Signer{
			{
				Address: keypair.MustRandom().Address(),
				Weight:  10,
				Type:    entities.PartialSignerType,
			},
			{
				Address: keypair.MustRandom().Address(),
				Weight:  10,
				Type:    entities.PartialSignerType,
			},
			{
				Address: keypair.MustRandom().Address(),
				Weight:  20,
				Type:    entities.FullSignerType,
			},
		}

		assets := []entities.Asset{
			{
				Code:   "USDC",
				Issuer: "GBBD47IF6LWK7P7MDEVSCWR7DPUWV3NY3DTQEVFL4NAT4AQH3ZLLFLA5",
			},
			{
				Code:   "ARST",
				Issuer: "GB7TAYRUZGE6TVT7NHP5SMIZRNQA6PLM423EYISAOAP3MKYIQMVYP2JO",
			},
		}

		horizonClient.
			On("AccountDetail", horizonclient.AccountRequest{
				AccountID: accountToSponsor,
			}).
			Return(horizon.Account{}, horizonclient.Error{
				Response: &http.Response{},
				Problem: problem.P{
					Type: "https://stellar.org/horizon-errors/not_found",
				},
			}).
			Once().
			On("AccountDetail", horizonclient.AccountRequest{
				AccountID: distributionAccount.Address(),
			}).
			Return(horizon.Account{
				AccountID: distributionAccount.Address(),
				Sequence:  1,
			}, nil).
			Once()

		signedTx := txnbuild.Transaction{}
		signatureClient.
			On("GetAccountPublicKey", ctx).
			Return(distributionAccount.Address(), nil).
			Times(2).
			On("NetworkPassphrase").
			Return(network.TestNetworkPassphrase).
			Once().
			On("SignStellarTransaction", ctx, mock.AnythingOfType("*txnbuild.Transaction"), []string{distributionAccount.Address()}).
			Run(func(args mock.Arguments) {
				tx, ok := args.Get(1).(*txnbuild.Transaction)
				require.True(t, ok)

				// We make this workaround because the signers' SetOptions has some inner data that can't be asserted.
				txe, err := tx.Base64()
				require.NoError(t, err)
				genericTx, err := txnbuild.TransactionFromXDR(txe)
				require.NoError(t, err)
				tx, ok = genericTx.Transaction()
				require.True(t, ok)

				assert.Equal(t, distributionAccount.Address(), tx.SourceAccount().AccountID)
				assert.Equal(t, txnbuild.NewTimeout(CreateAccountTxnTimeBounds+CreateAccountTxnTimeBoundsSafetyMargin), tx.Timebounds())
				assert.Equal(t, []txnbuild.Operation{
					&txnbuild.BeginSponsoringFutureReserves{
						SponsoredID:   accountToSponsor,
						SourceAccount: distributionAccount.Address(),
					},
					&txnbuild.CreateAccount{
						Destination:   accountToSponsor,
						Amount:        "0.0000000",
						SourceAccount: distributionAccount.Address(),
					},
					&txnbuild.SetOptions{
						Signer:        &txnbuild.Signer{Address: signers[0].Address, Weight: txnbuild.Threshold(signers[0].Weight)},
						SourceAccount: accountToSponsor,
					},
					&txnbuild.SetOptions{
						Signer:        &txnbuild.Signer{Address: signers[1].Address, Weight: txnbuild.Threshold(signers[1].Weight)},
						SourceAccount: accountToSponsor,
					},
					&txnbuild.SetOptions{
						Signer:        &txnbuild.Signer{Address: signers[2].Address, Weight: txnbuild.Threshold(signers[2].Weight)},
						SourceAccount: accountToSponsor,
					},
					&txnbuild.ChangeTrust{
						Line: txnbuild.CreditAsset{
							Code:   assets[0].Code,
							Issuer: assets[0].Issuer,
						}.MustToChangeTrustAsset(),
						Limit:         "922337203685.4775807",
						SourceAccount: accountToSponsor,
					},
					&txnbuild.ChangeTrust{
						Line: txnbuild.CreditAsset{
							Code:   assets[1].Code,
							Issuer: assets[1].Issuer,
						}.MustToChangeTrustAsset(),
						Limit:         "922337203685.4775807",
						SourceAccount: accountToSponsor,
					},
					&txnbuild.EndSponsoringFutureReserves{
						SourceAccount: accountToSponsor,
					},
					&txnbuild.SetOptions{
						MasterWeight:    txnbuild.NewThreshold(0),
						LowThreshold:    txnbuild.NewThreshold(20),
						MediumThreshold: txnbuild.NewThreshold(20),
						HighThreshold:   txnbuild.NewThreshold(20),
						SourceAccount:   accountToSponsor,
					},
				}, tx.Operations())

				tx, err = tx.Sign(network.TestNetworkPassphrase, distributionAccount)
				require.NoError(t, err)

				signedTx = *tx
			}).
			Return(&signedTx, nil).
			Once()

		txe, networkPassphrase, err := s.SponsorAccountCreationTransaction(ctx, accountToSponsor, signers, assets)
		require.NoError(t, err)

		assert.Equal(t, network.TestNetworkPassphrase, networkPassphrase)
		assert.NotEmpty(t, txe)
		genericTx, err := txnbuild.TransactionFromXDR(txe)
		require.NoError(t, err)
		tx, ok := genericTx.Transaction()
		require.True(t, ok)
		assert.Len(t, tx.Operations(), 9)
		assert.Len(t, tx.Signatures(), 1)

<<<<<<< HEAD
		isFeeBumpEligible, err := models.Account.IsAccountFeeBumpEligible(ctx, accountToSponsor)
		require.NoError(t, err)
		assert.True(t, isFeeBumpEligible)
=======
		exists, err := models.Account.Exists(ctx, accountToSponsor)
		require.NoError(t, err)
		assert.True(t, exists)
>>>>>>> f41bed03
	})
}

func TestAccountSponsorshipServiceWrapTransaction(t *testing.T) {
	dbt := dbtest.Open(t)
	defer dbt.Close()
	dbConnectionPool, err := db.OpenDBConnectionPool(dbt.DSN)
	require.NoError(t, err)
	defer dbConnectionPool.Close()

	models, err := data.NewModels(dbConnectionPool)
	require.NoError(t, err)

	signatureClient := signing.SignatureClientMock{}
	defer signatureClient.AssertExpectations(t)
	horizonClient := horizonclient.MockClient{}
	defer horizonClient.AssertExpectations(t)

	ctx := context.Background()
<<<<<<< HEAD
	s, err := NewAccountSponsorshipService(AccountSponsorshipServiceOptions{
		DistributionAccountSignatureClient: &signatureClient,
		ChannelAccountSignatureClient:      &signatureClient,
		HorizonClient:                      &horizonClient,
		MaxSponsoredBaseReserves:           10,
		BaseFee:                            txnbuild.MinBaseFee,
		Models:                             models,
	})
=======
	s, err := NewAccountSponsorshipService(&signatureClient, &horizonClient, 10, txnbuild.MinBaseFee, []xdr.OperationType{xdr.OperationTypeLiquidityPoolDeposit}, models)
>>>>>>> f41bed03
	require.NoError(t, err)

	t.Run("account_not_eligible_for_transaction_fee_bump", func(t *testing.T) {
		accountToSponsor := keypair.MustRandom()

		tx, err := txnbuild.NewTransaction(txnbuild.TransactionParams{
			SourceAccount: &txnbuild.SimpleAccount{
				AccountID: accountToSponsor.Address(),
				Sequence:  123,
			},
			IncrementSequenceNum: true,
			Operations: []txnbuild.Operation{
				&txnbuild.Payment{
					Destination: keypair.MustRandom().Address(),
					Amount:      "10",
					Asset:       txnbuild.NativeAsset{},
				},
			},
			BaseFee:       txnbuild.MinBaseFee,
			Preconditions: txnbuild.Preconditions{TimeBounds: txnbuild.NewTimeout(CreateAccountTxnTimeBounds + CreateAccountTxnTimeBoundsSafetyMargin)},
		})
		require.NoError(t, err)

<<<<<<< HEAD
		feeBumpTxe, networkPassphrase, err := s.WrapTransaction(ctx, tx, []xdr.OperationType{})
=======
		feeBumpTxe, networkPassphrase, err := s.WrapTransaction(ctx, tx)
>>>>>>> f41bed03
		assert.ErrorIs(t, ErrAccountNotEligibleForBeingSponsored, err)
		assert.Empty(t, feeBumpTxe)
		assert.Empty(t, networkPassphrase)
	})

	t.Run("blocked_operations", func(t *testing.T) {
		accountToSponsor := keypair.MustRandom()
		err := models.Account.Insert(ctx, accountToSponsor.Address())
		require.NoError(t, err)

		tx, err := txnbuild.NewTransaction(txnbuild.TransactionParams{
			SourceAccount: &txnbuild.SimpleAccount{
				AccountID: accountToSponsor.Address(),
				Sequence:  123,
			},
			IncrementSequenceNum: true,
			Operations: []txnbuild.Operation{
				&txnbuild.Payment{
					Destination: keypair.MustRandom().Address(),
					Amount:      "10",
					Asset:       txnbuild.NativeAsset{},
				},
				&txnbuild.LiquidityPoolDeposit{
					LiquidityPoolID: txnbuild.LiquidityPoolId{123},
					MaxAmountA:      "100",
					MaxAmountB:      "200",
					MinPrice:        xdr.Price{N: 1, D: 1},
					MaxPrice:        xdr.Price{N: 1, D: 1},
				},
			},
			BaseFee:       txnbuild.MinBaseFee,
			Preconditions: txnbuild.Preconditions{TimeBounds: txnbuild.NewTimeout(CreateAccountTxnTimeBounds + CreateAccountTxnTimeBoundsSafetyMargin)},
		})
		require.NoError(t, err)

<<<<<<< HEAD
		feeBumpTxe, networkPassphrase, err := s.WrapTransaction(ctx, tx, []xdr.OperationType{xdr.OperationTypeLiquidityPoolDeposit})
=======
		feeBumpTxe, networkPassphrase, err := s.WrapTransaction(ctx, tx)
>>>>>>> f41bed03
		var errOperationNotAllowed *ErrOperationNotAllowed
		assert.ErrorAs(t, err, &errOperationNotAllowed)
		assert.Empty(t, feeBumpTxe)
		assert.Empty(t, networkPassphrase)
	})

	t.Run("transaction_fee_exceeds_maximum_base_fee_for_sponsoring", func(t *testing.T) {
		accountToSponsor := keypair.MustRandom()
		err := models.Account.Insert(ctx, accountToSponsor.Address())
		require.NoError(t, err)

		tx, err := txnbuild.NewTransaction(txnbuild.TransactionParams{
			SourceAccount: &txnbuild.SimpleAccount{
				AccountID: accountToSponsor.Address(),
				Sequence:  123,
			},
			IncrementSequenceNum: true,
			Operations: []txnbuild.Operation{
				&txnbuild.Payment{
					Destination: keypair.MustRandom().Address(),
					Amount:      "10",
					Asset:       txnbuild.NativeAsset{},
				},
			},
			BaseFee:       100 * txnbuild.MinBaseFee,
			Preconditions: txnbuild.Preconditions{TimeBounds: txnbuild.NewTimeout(CreateAccountTxnTimeBounds + CreateAccountTxnTimeBoundsSafetyMargin)},
		})
		require.NoError(t, err)

<<<<<<< HEAD
		feeBumpTxe, networkPassphrase, err := s.WrapTransaction(ctx, tx, []xdr.OperationType{})
=======
		feeBumpTxe, networkPassphrase, err := s.WrapTransaction(ctx, tx)
>>>>>>> f41bed03
		assert.ErrorIs(t, err, ErrFeeExceedsMaximumBaseFee)
		assert.Empty(t, feeBumpTxe)
		assert.Empty(t, networkPassphrase)
	})

	t.Run("transaction_should_have_at_least_one_signature", func(t *testing.T) {
		accountToSponsor := keypair.MustRandom()
		err := models.Account.Insert(ctx, accountToSponsor.Address())
		require.NoError(t, err)

		tx, err := txnbuild.NewTransaction(txnbuild.TransactionParams{
			SourceAccount: &txnbuild.SimpleAccount{
				AccountID: accountToSponsor.Address(),
				Sequence:  123,
			},
			IncrementSequenceNum: true,
			Operations: []txnbuild.Operation{
				&txnbuild.Payment{
					Destination: keypair.MustRandom().Address(),
					Amount:      "10",
					Asset:       txnbuild.NativeAsset{},
				},
			},
			BaseFee:       txnbuild.MinBaseFee,
			Preconditions: txnbuild.Preconditions{TimeBounds: txnbuild.NewTimeout(CreateAccountTxnTimeBounds + CreateAccountTxnTimeBoundsSafetyMargin)},
		})
		require.NoError(t, err)

<<<<<<< HEAD
		feeBumpTxe, networkPassphrase, err := s.WrapTransaction(ctx, tx, []xdr.OperationType{})
=======
		feeBumpTxe, networkPassphrase, err := s.WrapTransaction(ctx, tx)
>>>>>>> f41bed03
		assert.ErrorIs(t, err, ErrNoSignaturesProvided)
		assert.Empty(t, feeBumpTxe)
		assert.Empty(t, networkPassphrase)
	})

	t.Run("successfully_wraps_the_transaction_with_fee_bump", func(t *testing.T) {
		distributionAccount := keypair.MustRandom()
		accountToSponsor := keypair.MustRandom()
		err := models.Account.Insert(ctx, accountToSponsor.Address())
		require.NoError(t, err)

		destinationAccount := keypair.MustRandom().Address()
		tx, err := txnbuild.NewTransaction(txnbuild.TransactionParams{
			SourceAccount: &txnbuild.SimpleAccount{
				AccountID: accountToSponsor.Address(),
				Sequence:  123,
			},
			IncrementSequenceNum: true,
			Operations: []txnbuild.Operation{
				&txnbuild.Payment{
					Destination: destinationAccount,
					Amount:      "10",
					Asset:       txnbuild.NativeAsset{},
				},
			},
			BaseFee:       txnbuild.MinBaseFee,
			Preconditions: txnbuild.Preconditions{TimeBounds: txnbuild.NewTimeout(CreateAccountTxnTimeBounds + CreateAccountTxnTimeBoundsSafetyMargin)},
		})
		require.NoError(t, err)

		tx, err = tx.Sign(network.TestNetworkPassphrase, accountToSponsor)
		require.NoError(t, err)

		signedFeeBumpTx := txnbuild.FeeBumpTransaction{}
		signatureClient.
<<<<<<< HEAD
			On("GetAccountPublicKey", ctx).
			Return(distributionAccount.Address(), nil).
=======
			On("GetDistributionAccountPublicKey").
			Return(distributionAccount.Address()).
>>>>>>> f41bed03
			Once().
			On("NetworkPassphrase").
			Return(network.TestNetworkPassphrase).
			Once().
			On("SignStellarFeeBumpTransaction", ctx, mock.AnythingOfType("*txnbuild.FeeBumpTransaction")).
			Run(func(args mock.Arguments) {
				feeBumpTx, ok := args.Get(1).(*txnbuild.FeeBumpTransaction)
				require.True(t, ok)

				assert.Equal(t, distributionAccount.Address(), feeBumpTx.FeeAccount())
				assert.Equal(t, []txnbuild.Operation{
					&txnbuild.Payment{
						Destination: destinationAccount,
						Amount:      "10",
						Asset:       txnbuild.NativeAsset{},
					},
				}, feeBumpTx.InnerTransaction().Operations())

				feeBumpTx, err = feeBumpTx.Sign(network.TestNetworkPassphrase, distributionAccount)
				require.NoError(t, err)

				signedFeeBumpTx = *feeBumpTx
			}).
			Return(&signedFeeBumpTx, nil)

<<<<<<< HEAD
		feeBumpTxe, networkPassphrase, err := s.WrapTransaction(ctx, tx, []xdr.OperationType{})
=======
		feeBumpTxe, networkPassphrase, err := s.WrapTransaction(ctx, tx)
>>>>>>> f41bed03
		require.NoError(t, err)

		assert.Equal(t, network.TestNetworkPassphrase, networkPassphrase)
		assert.NotEmpty(t, feeBumpTxe)
		genericTx, err := txnbuild.TransactionFromXDR(feeBumpTxe)
		require.NoError(t, err)
		feeBumpTx, ok := genericTx.FeeBump()
		require.True(t, ok)
		assert.Equal(t, distributionAccount.Address(), feeBumpTx.FeeAccount())
		assert.Len(t, feeBumpTx.InnerTransaction().Operations(), 1)
		assert.Len(t, feeBumpTx.Signatures(), 1)
	})
}<|MERGE_RESOLUTION|>--- conflicted
+++ resolved
@@ -38,7 +38,6 @@
 	defer horizonClient.AssertExpectations(t)
 
 	ctx := context.Background()
-<<<<<<< HEAD
 	s, err := NewAccountSponsorshipService(AccountSponsorshipServiceOptions{
 		DistributionAccountSignatureClient: &signatureClient,
 		ChannelAccountSignatureClient:      &signatureClient,
@@ -46,10 +45,8 @@
 		MaxSponsoredBaseReserves:           10,
 		BaseFee:                            txnbuild.MinBaseFee,
 		Models:                             models,
-	})
-=======
-	s, err := NewAccountSponsorshipService(&signatureClient, &horizonClient, 10, txnbuild.MinBaseFee, []xdr.OperationType{}, models)
->>>>>>> f41bed03
+		BlockedOperationsTypes:             []xdr.OperationType{},
+	})
 	require.NoError(t, err)
 
 	t.Run("account_already_exists", func(t *testing.T) {
@@ -318,15 +315,9 @@
 		assert.Len(t, tx.Operations(), 9)
 		assert.Len(t, tx.Signatures(), 1)
 
-<<<<<<< HEAD
 		isFeeBumpEligible, err := models.Account.IsAccountFeeBumpEligible(ctx, accountToSponsor)
 		require.NoError(t, err)
 		assert.True(t, isFeeBumpEligible)
-=======
-		exists, err := models.Account.Exists(ctx, accountToSponsor)
-		require.NoError(t, err)
-		assert.True(t, exists)
->>>>>>> f41bed03
 	})
 }
 
@@ -346,7 +337,6 @@
 	defer horizonClient.AssertExpectations(t)
 
 	ctx := context.Background()
-<<<<<<< HEAD
 	s, err := NewAccountSponsorshipService(AccountSponsorshipServiceOptions{
 		DistributionAccountSignatureClient: &signatureClient,
 		ChannelAccountSignatureClient:      &signatureClient,
@@ -354,10 +344,8 @@
 		MaxSponsoredBaseReserves:           10,
 		BaseFee:                            txnbuild.MinBaseFee,
 		Models:                             models,
-	})
-=======
-	s, err := NewAccountSponsorshipService(&signatureClient, &horizonClient, 10, txnbuild.MinBaseFee, []xdr.OperationType{xdr.OperationTypeLiquidityPoolDeposit}, models)
->>>>>>> f41bed03
+		BlockedOperationsTypes:             []xdr.OperationType{xdr.OperationTypeLiquidityPoolDeposit},
+	})
 	require.NoError(t, err)
 
 	t.Run("account_not_eligible_for_transaction_fee_bump", func(t *testing.T) {
@@ -381,11 +369,7 @@
 		})
 		require.NoError(t, err)
 
-<<<<<<< HEAD
-		feeBumpTxe, networkPassphrase, err := s.WrapTransaction(ctx, tx, []xdr.OperationType{})
-=======
 		feeBumpTxe, networkPassphrase, err := s.WrapTransaction(ctx, tx)
->>>>>>> f41bed03
 		assert.ErrorIs(t, ErrAccountNotEligibleForBeingSponsored, err)
 		assert.Empty(t, feeBumpTxe)
 		assert.Empty(t, networkPassphrase)
@@ -421,11 +405,7 @@
 		})
 		require.NoError(t, err)
 
-<<<<<<< HEAD
-		feeBumpTxe, networkPassphrase, err := s.WrapTransaction(ctx, tx, []xdr.OperationType{xdr.OperationTypeLiquidityPoolDeposit})
-=======
 		feeBumpTxe, networkPassphrase, err := s.WrapTransaction(ctx, tx)
->>>>>>> f41bed03
 		var errOperationNotAllowed *ErrOperationNotAllowed
 		assert.ErrorAs(t, err, &errOperationNotAllowed)
 		assert.Empty(t, feeBumpTxe)
@@ -455,11 +435,7 @@
 		})
 		require.NoError(t, err)
 
-<<<<<<< HEAD
-		feeBumpTxe, networkPassphrase, err := s.WrapTransaction(ctx, tx, []xdr.OperationType{})
-=======
 		feeBumpTxe, networkPassphrase, err := s.WrapTransaction(ctx, tx)
->>>>>>> f41bed03
 		assert.ErrorIs(t, err, ErrFeeExceedsMaximumBaseFee)
 		assert.Empty(t, feeBumpTxe)
 		assert.Empty(t, networkPassphrase)
@@ -488,11 +464,7 @@
 		})
 		require.NoError(t, err)
 
-<<<<<<< HEAD
-		feeBumpTxe, networkPassphrase, err := s.WrapTransaction(ctx, tx, []xdr.OperationType{})
-=======
 		feeBumpTxe, networkPassphrase, err := s.WrapTransaction(ctx, tx)
->>>>>>> f41bed03
 		assert.ErrorIs(t, err, ErrNoSignaturesProvided)
 		assert.Empty(t, feeBumpTxe)
 		assert.Empty(t, networkPassphrase)
@@ -528,13 +500,8 @@
 
 		signedFeeBumpTx := txnbuild.FeeBumpTransaction{}
 		signatureClient.
-<<<<<<< HEAD
 			On("GetAccountPublicKey", ctx).
 			Return(distributionAccount.Address(), nil).
-=======
-			On("GetDistributionAccountPublicKey").
-			Return(distributionAccount.Address()).
->>>>>>> f41bed03
 			Once().
 			On("NetworkPassphrase").
 			Return(network.TestNetworkPassphrase).
@@ -560,11 +527,7 @@
 			}).
 			Return(&signedFeeBumpTx, nil)
 
-<<<<<<< HEAD
-		feeBumpTxe, networkPassphrase, err := s.WrapTransaction(ctx, tx, []xdr.OperationType{})
-=======
 		feeBumpTxe, networkPassphrase, err := s.WrapTransaction(ctx, tx)
->>>>>>> f41bed03
 		require.NoError(t, err)
 
 		assert.Equal(t, network.TestNetworkPassphrase, networkPassphrase)
