package services

import (
	"context"
	"errors"
	"fmt"
	"hash/fnv"
	"io"
	"sort"
	"time"

	"github.com/alitto/pond/v2"
	set "github.com/deckarep/golang-set/v2"
	"github.com/stellar/go/historyarchive"
	"github.com/stellar/go/ingest"
	"github.com/stellar/go/ingest/ledgerbackend"
	"github.com/stellar/go/support/log"
	"github.com/stellar/go/txnbuild"
	"github.com/stellar/go/xdr"

	"github.com/stellar/wallet-backend/internal/apptracker"
	"github.com/stellar/wallet-backend/internal/data"
	"github.com/stellar/wallet-backend/internal/db"
	"github.com/stellar/wallet-backend/internal/entities"
	"github.com/stellar/wallet-backend/internal/indexer"
	"github.com/stellar/wallet-backend/internal/indexer/types"
	"github.com/stellar/wallet-backend/internal/metrics"
	"github.com/stellar/wallet-backend/internal/signing/store"
	"github.com/stellar/wallet-backend/internal/utils"
)

var ErrAlreadyInSync = errors.New("ingestion is already in sync")

// generateAdvisoryLockID creates a deterministic advisory lock ID based on the network name.
// This ensures different networks (mainnet, testnet) get separate locks while being consistent across restarts.
func generateAdvisoryLockID(network string) int {
	h := fnv.New64a()
	h.Write([]byte("wallet-backend-ingest-" + network))
	return int(h.Sum64())
}

type IngestService interface {
	Run(ctx context.Context, startLedger uint32, endLedger uint32) error
}

var _ IngestService = (*ingestService)(nil)

type ingestService struct {
	models                  *data.Models
	ledgerCursorName        string
	accountTokensCursorName string
	advisoryLockID          int
	appTracker              apptracker.AppTracker
	rpcService              RPCService
	ledgerBackend           ledgerbackend.LedgerBackend
	chAccStore              store.ChannelAccountStore
	accountTokenService     AccountTokenService
	contractMetadataService ContractMetadataService
	metricsService          metrics.MetricsService
	networkPassphrase       string
	getLedgersLimit         int
	ledgerIndexer           *indexer.Indexer
	archive                 historyarchive.ArchiveInterface
	backfillMode            bool
	skipTxMeta              bool
}

func NewIngestService(
	models *data.Models,
	ledgerCursorName string,
	accountTokensCursorName string,
	appTracker apptracker.AppTracker,
	rpcService RPCService,
	ledgerBackend ledgerbackend.LedgerBackend,
	chAccStore store.ChannelAccountStore,
	accountTokenService AccountTokenService,
	contractMetadataService ContractMetadataService,
	metricsService metrics.MetricsService,
	getLedgersLimit int,
	network string,
	networkPassphrase string,
	archive historyarchive.ArchiveInterface,
	skipTxMeta bool,
) (*ingestService, error) {
	// Create worker pool for the ledger indexer (parallel transaction processing within a ledger)
	ledgerIndexerPool := pond.NewPool(0)
	metricsService.RegisterPoolMetrics("ledger_indexer", ledgerIndexerPool)

	return &ingestService{
		models:                  models,
		ledgerCursorName:        ledgerCursorName,
		accountTokensCursorName: accountTokensCursorName,
		advisoryLockID:          generateAdvisoryLockID(network),
		appTracker:              appTracker,
		rpcService:              rpcService,
		ledgerBackend:           ledgerBackend,
		chAccStore:              chAccStore,
		accountTokenService:     accountTokenService,
		contractMetadataService: contractMetadataService,
		metricsService:          metricsService,
		networkPassphrase:       networkPassphrase,
		getLedgersLimit:         getLedgersLimit,
		ledgerIndexer:           indexer.NewIndexer(networkPassphrase, ledgerIndexerPool, metricsService, skipTxMeta),
		archive:                 archive,
		backfillMode:            false,
		skipTxMeta:              skipTxMeta,
	}, nil
}

func (m *ingestService) Run(ctx context.Context, startLedger uint32, endLedger uint32) error {
	// Acquire advisory lock to prevent multiple ingestion instances from running concurrently
	if lockAcquired, err := db.AcquireAdvisoryLock(ctx, m.models.DB, m.advisoryLockID); err != nil {
		return fmt.Errorf("acquiring advisory lock: %w", err)
	} else if !lockAcquired {
		return errors.New("advisory lock not acquired")
	}
	defer func() {
		if err := db.ReleaseAdvisoryLock(ctx, m.models.DB, m.advisoryLockID); err != nil {
			err = fmt.Errorf("releasing advisory lock: %w", err)
			log.Ctx(ctx).Error(err)
		}
	}()

	// Check if account tokens cache is populated
	latestIngestedLedger, err := m.models.IngestStore.Get(ctx, m.ledgerCursorName)
	if err != nil {
		return fmt.Errorf("getting latest account-tokens ledger cursor: %w", err)
	}

	// If latestIngestedLedger == 0, then its an empty db. In that case, we get the latest checkpoint ledger
	// and start from there.
	if latestIngestedLedger == 0 {
		startLedger, err = m.calculateCheckpointLedger(startLedger)
		if err != nil {
			return fmt.Errorf("calculating checkpoint ledger: %w", err)
		}

		log.Ctx(ctx).Infof("Account tokens cache not populated, using checkpoint ledger: %d", startLedger)

		if populateErr := m.accountTokenService.PopulateAccountTokens(ctx, startLedger); populateErr != nil {
			return fmt.Errorf("populating account tokens cache: %w", populateErr)
		}
	} else {
		// If we already have data ingested currently, then we check the start ledger value supplied by the user.
		// If it is 0 or beyond the current ingested ledger, we just start from where we left off.
		if startLedger == 0 || startLedger >= latestIngestedLedger {
			startLedger = latestIngestedLedger + 1
		} else {
			// If start ledger is some value less than latest ingested ledger, we go into backfilling mode. In this mode
			// we dont update the account token cache (since it is already populated with recent checkpoint ledger) and we dont
			// update the latest ledger ingested cursor.
			// NOTE: Currently we dont have the functionality of detecting gaps and intelligently backfilling so we would process the same
			// ledgers again during backfilling. However the db insertions have ON CONFLICT DO NOTHING, so we would not do repeated insertions
			m.backfillMode = true
		}
	}

	// Prepare backend range
	err = m.prepareBackendRange(ctx, startLedger, endLedger)
	if err != nil {
		return fmt.Errorf("preparing backend range: %w", err)
	}

	currentLedger := startLedger
	log.Ctx(ctx).Infof("Starting ingestion loop from ledger: %d", currentLedger)
<<<<<<< HEAD
	for {
		select {
		case sig := <-signalChan:
			log.Ctx(ctx).Infof("Received signal %q, shutting down gracefully", sig)
			return nil
		case <-ctx.Done():
			return fmt.Errorf("ingestor stopped due to context cancellation: %w", ctx.Err())
		default:
			totalStart := time.Now()
			ledgerMeta, ledgerErr := m.ledgerBackend.GetLedger(ctx, currentLedger)
			if ledgerErr != nil {
				if endLedger > 0 && currentLedger > endLedger {
					log.Ctx(ctx).Infof("Backfill complete: processed ledgers %d to %d", startLedger, endLedger)
					return nil
				}
				log.Ctx(ctx).Warnf("Error fetching ledger %d: %v, retrying...", currentLedger, ledgerErr)
				time.Sleep(time.Second)
				continue
			}
			m.metricsService.ObserveIngestionPhaseDuration("get_ledger", time.Since(totalStart).Seconds())

			if processErr := m.processLedger(ctx, ledgerMeta); processErr != nil {
				return fmt.Errorf("processing ledger %d: %w", currentLedger, processErr)
			}

			// Update cursor only for live ingestion
			if !m.backfillMode {
				err := m.updateCursor(ctx, currentLedger)
				if err != nil {
					return fmt.Errorf("updating cursor for ledger %d: %w", currentLedger, err)
				}
			}
			m.metricsService.ObserveIngestionDuration(time.Since(totalStart).Seconds())
			m.metricsService.IncIngestionLedgersProcessed(1)

			log.Ctx(ctx).Infof("Processed ledger %d in %v", currentLedger, time.Since(totalStart))
			currentLedger++

			// Once we have backfilled data and caught up to the tip, we should set the backfill mode to
			// false. This is because when backfilling data, we are not updating the latest ledger cursor
			// and not processing any account token cache changes. Remember that the account token cache was
			// already populated using a more recent checkpoint ledger so we dont need to process older data.
			if m.backfillMode && currentLedger > latestIngestedLedger {
				m.backfillMode = false
			}
=======
	for endLedger == 0 || currentLedger < endLedger {
		ledgerMeta, ledgerErr := m.ledgerBackend.GetLedger(ctx, currentLedger)
		if ledgerErr != nil {
>>>>>>> eb177a1a
			if endLedger > 0 && currentLedger > endLedger {
				log.Ctx(ctx).Infof("Backfill complete: processed ledgers %d to %d", startLedger, endLedger)
				return nil
			}
			log.Ctx(ctx).Warnf("Error fetching ledger %d: %v, retrying...", currentLedger, ledgerErr)
			time.Sleep(time.Second)
			continue
		}

		totalStart := time.Now()
		if processErr := m.processLedger(ctx, ledgerMeta); processErr != nil {
			return fmt.Errorf("processing ledger %d: %w", currentLedger, processErr)
		}

		// Update cursor only for live ingestion
		if !m.backfillMode {
			err := m.updateCursor(ctx, currentLedger)
			if err != nil {
				return fmt.Errorf("updating cursor for ledger %d: %w", currentLedger, err)
			}
		}
		m.metricsService.ObserveIngestionDuration(time.Since(totalStart).Seconds())
		m.metricsService.IncIngestionLedgersProcessed(1)

		log.Ctx(ctx).Infof("Processed ledger %d in %v", currentLedger, time.Since(totalStart))
		currentLedger++

		// Once we have backfilled data and caught up to the tip, we should set the backfill mode to
		// false. This is because when backfilling data, we are not updating the latest ledger cursor
		// and not processing any account token cache changes. Remember that the account token cache was
		// already populated using a more recent checkpoint ledger so we dont need to process older data.
		if m.backfillMode && currentLedger > latestIngestedLedger {
			m.backfillMode = false
		}
		if endLedger > 0 && currentLedger > endLedger {
			log.Ctx(ctx).Infof("Backfill complete: processed ledgers %d to %d", startLedger, endLedger)
			return nil
		}
	}
	return nil
}

func (m *ingestService) updateCursor(ctx context.Context, currentLedger uint32) error {
	cursorStart := time.Now()
	err := db.RunInTransaction(ctx, m.models.DB, nil, func(dbTx db.Transaction) error {
		if updateErr := m.models.IngestStore.Update(ctx, dbTx, m.ledgerCursorName, currentLedger); updateErr != nil {
			return fmt.Errorf("updating latest synced ledger: %w", updateErr)
		}
		m.metricsService.SetLatestLedgerIngested(float64(currentLedger))
		return nil
	})
	if err != nil {
		return fmt.Errorf("updating cursors: %w", err)
	}
	m.metricsService.ObserveIngestionPhaseDuration("cursor_update", time.Since(cursorStart).Seconds())
	return nil
}

// prepareBackendRange prepares the ledger backend with the appropriate range type.
// Returns the operating mode (live streaming vs backfill).
func (m *ingestService) prepareBackendRange(ctx context.Context, startLedger, endLedger uint32) error {
	var ledgerRange ledgerbackend.Range
	if endLedger == 0 {
		ledgerRange = ledgerbackend.UnboundedRange(startLedger)
		log.Ctx(ctx).Infof("Prepared backend with unbounded range starting from ledger %d", startLedger)
	} else {
		ledgerRange = ledgerbackend.BoundedRange(startLedger, endLedger)
		log.Ctx(ctx).Infof("Prepared backend with bounded range [%d, %d]", startLedger, endLedger)
	}

	if err := m.ledgerBackend.PrepareRange(ctx, ledgerRange); err != nil {
		return fmt.Errorf("preparing datastore backend unbounded range from %d: %w", startLedger, err)
	}
	return nil
}

// calculateCheckpointLedger determines the appropriate checkpoint ledger for account token cache population.
// If startLedger is 0, it returns the latest checkpoint from the archive.
// If startLedger is specified, it returns startLedger if it's a checkpoint, otherwise the previous checkpoint.
func (m *ingestService) calculateCheckpointLedger(startLedger uint32) (uint32, error) {
	archiveManager := m.archive.GetCheckpointManager()

	if startLedger == 0 {
		// Get latest checkpoint from archive
		latestLedger, err := m.archive.GetLatestLedgerSequence()
		if err != nil {
			return 0, fmt.Errorf("getting latest ledger sequence: %w", err)
		}
		return latestLedger, nil
	}

	// For specified startLedger, use it if it's a checkpoint, otherwise use previous checkpoint
	if archiveManager.IsCheckpoint(startLedger) {
		return startLedger, nil
	}
	return archiveManager.PrevCheckpoint(startLedger), nil
}

// processLedger processes a single ledger through all ingestion phases.
// Phase 1: Get transactions from ledger
// Phase 2: Process transactions and populate buffer (parallel within ledger)
// Phase 3: Insert all data into DB
func (m *ingestService) processLedger(ctx context.Context, ledgerMeta xdr.LedgerCloseMeta) error {
	ledgerSeq := ledgerMeta.LedgerSequence()

	// Phase 1: Get transactions from ledger
	start := time.Now()
	transactions, err := m.getLedgerTransactions(ctx, ledgerMeta)
	if err != nil {
		return fmt.Errorf("getting transactions for ledger %d: %w", ledgerSeq, err)
	}

	// Phase 2: Process transactions and populate buffer (combined collection + processing)
	buffer := indexer.NewIndexerBuffer()
	participantCount, err := m.ledgerIndexer.ProcessLedgerTransactions(ctx, transactions, buffer)
	if err != nil {
		return fmt.Errorf("processing transactions for ledger %d: %w", ledgerSeq, err)
	}
	m.metricsService.ObserveIngestionParticipantsCount(participantCount)
	m.metricsService.ObserveIngestionPhaseDuration("process_transactions", time.Since(start).Seconds())

	// Phase 3: Insert all data into DB
	start = time.Now()
	if err := m.ingestProcessedData(ctx, buffer); err != nil {
		return fmt.Errorf("ingesting processed data for ledger %d: %w", ledgerSeq, err)
	}
	m.metricsService.ObserveIngestionPhaseDuration("db_insertion", time.Since(start).Seconds())

	// Metrics
	m.metricsService.IncIngestionTransactionsProcessed(buffer.GetNumberOfTransactions())
	m.metricsService.IncIngestionOperationsProcessed(buffer.GetNumberOfOperations())

	return nil
}

func (m *ingestService) getLedgerTransactions(ctx context.Context, xdrLedgerCloseMeta xdr.LedgerCloseMeta) ([]ingest.LedgerTransaction, error) {
	ledgerTxReader, err := ingest.NewLedgerTransactionReaderFromLedgerCloseMeta(m.networkPassphrase, xdrLedgerCloseMeta)
	if err != nil {
		return nil, fmt.Errorf("creating ledger transaction reader: %w", err)
	}
	defer utils.DeferredClose(ctx, ledgerTxReader, "closing ledger transaction reader")

	transactions := make([]ingest.LedgerTransaction, 0)
	for {
		tx, err := ledgerTxReader.Read()
		if err != nil {
			if errors.Is(err, io.EOF) {
				break
			}
			return nil, fmt.Errorf("reading ledger: %w", err)
		}

		transactions = append(transactions, tx)
	}

	return transactions, nil
}

func (m *ingestService) ingestProcessedData(ctx context.Context, indexerBuffer indexer.IndexerBufferInterface) error {
	dbTxErr := db.RunInTransaction(ctx, m.models.DB, nil, func(dbTx db.Transaction) error {
		// 2. Insert queries
		// 2.1. Insert all participants as accounts
		participants := indexerBuffer.GetAllParticipants()
		if len(participants) > 0 {
			if err := m.models.Account.BatchInsert(ctx, dbTx, participants); err != nil {
				return fmt.Errorf("batch inserting accounts: %w", err)
			}
			log.Ctx(ctx).Infof("✅ inserted %d participant accounts", len(participants))
		}

		// 2.2. Insert transactions
		txs := indexerBuffer.GetTransactions()
		stellarAddressesByTxHash := indexerBuffer.GetTransactionsParticipants()
		if len(txs) > 0 {
			insertedHashes, err := m.models.Transactions.BatchInsert(ctx, dbTx, txs, stellarAddressesByTxHash)
			if err != nil {
				return fmt.Errorf("batch inserting transactions: %w", err)
			}
			log.Ctx(ctx).Infof("✅ inserted %d transactions", len(insertedHashes))
		}

		// 2.3. Insert operations
		ops := indexerBuffer.GetOperations()
		stellarAddressesByOpID := indexerBuffer.GetOperationsParticipants()
		if len(ops) > 0 {
			insertedOpIDs, err := m.models.Operations.BatchInsert(ctx, dbTx, ops, stellarAddressesByOpID)
			if err != nil {
				return fmt.Errorf("batch inserting operations: %w", err)
			}
			log.Ctx(ctx).Infof("✅ inserted %d operations", len(insertedOpIDs))
		}

		// 2.4. Insert state changes
		stateChanges := indexerBuffer.GetStateChanges()
		if len(stateChanges) > 0 {
			insertedStateChangeIDs, err := m.models.StateChanges.BatchInsert(ctx, dbTx, stateChanges)
			if err != nil {
				return fmt.Errorf("batch inserting state changes: %w", err)
			}

			// Count state changes by type and category
			typeCategoryCount := make(map[string]map[string]int)
			for _, sc := range stateChanges {
				category := string(sc.StateChangeCategory)
				scType := ""
				if sc.StateChangeReason != nil {
					scType = string(*sc.StateChangeReason)
				}

				if typeCategoryCount[scType] == nil {
					typeCategoryCount[scType] = make(map[string]int)
				}
				typeCategoryCount[scType][category]++
			}

			for scType, categories := range typeCategoryCount {
				for category, count := range categories {
					m.metricsService.IncStateChanges(scType, category, count)
				}
			}

			log.Ctx(ctx).Infof("✅ inserted %d state changes", len(insertedStateChangeIDs))
		}

		// 3. Unlock channel accounts.
		if !m.backfillMode {
			err := m.unlockChannelAccounts(ctx, txs)
			if err != nil {
				return fmt.Errorf("unlocking channel accounts: %w", err)
			}
		}

		return nil
	})
	if dbTxErr != nil {
		return fmt.Errorf("ingesting processed data: %w", dbTxErr)
	}

	if !m.backfillMode {
		trustlineChanges := indexerBuffer.GetTrustlineChanges()
		// Insert trustline changes in the ascending order of operation IDs using batch processing
		sort.Slice(trustlineChanges, func(i, j int) bool {
			return trustlineChanges[i].OperationID < trustlineChanges[j].OperationID
		})

		contractChanges := indexerBuffer.GetContractChanges()

		// Process all trustline and contract changes in a single batch using Redis pipelining
		if err := m.accountTokenService.ProcessTokenChanges(ctx, trustlineChanges, contractChanges); err != nil {
			log.Ctx(ctx).Errorf("processing trustline changes batch: %v", err)
			return fmt.Errorf("processing trustline changes batch: %w", err)
		}
		log.Ctx(ctx).Infof("✅ inserted %d trustline and %d contract changes", len(trustlineChanges), len(contractChanges))

		// Fetch and store metadata for new SAC/SEP-41 contracts discovered during live ingestion
		if m.contractMetadataService != nil {
			newContractTypesByID := m.filterNewContractTokens(ctx, contractChanges)
			if len(newContractTypesByID) > 0 {
				log.Ctx(ctx).Infof("Fetching metadata for %d new contract tokens", len(newContractTypesByID))
				if err := m.contractMetadataService.FetchAndStoreMetadata(ctx, newContractTypesByID); err != nil {
					log.Ctx(ctx).Warnf("fetching new contract metadata: %v", err)
					// Don't return error - we don't want to block ingestion for metadata fetch failures
				}
			}
		}
	}

	return nil
}

// unlockChannelAccounts unlocks the channel accounts associated with the given transaction XDRs.
func (m *ingestService) unlockChannelAccounts(ctx context.Context, txs []types.Transaction) error {
	if len(txs) == 0 {
		return nil
	}

	innerTxHashes := make([]string, 0, len(txs))
	for _, tx := range txs {
		innerTxHash, err := m.extractInnerTxHash(tx.EnvelopeXDR)
		if err != nil {
			return fmt.Errorf("extracting inner tx hash: %w", err)
		}
		innerTxHashes = append(innerTxHashes, innerTxHash)
	}

	if affectedRows, err := m.chAccStore.UnassignTxAndUnlockChannelAccounts(ctx, nil, innerTxHashes...); err != nil {
		return fmt.Errorf("unlocking channel accounts with txHashes %v: %w", innerTxHashes, err)
	} else if affectedRows > 0 {
		log.Ctx(ctx).Infof("🔓 unlocked %d channel accounts", affectedRows)
	}

	return nil
}

func (m *ingestService) GetLedgerTransactions(ledger int64) ([]entities.Transaction, error) {
	var ledgerTransactions []entities.Transaction
	var cursor string
	lastLedgerSeen := ledger
	for lastLedgerSeen == ledger {
		getTxnsResp, err := m.rpcService.GetTransactions(ledger, cursor, 50)
		if err != nil {
			return []entities.Transaction{}, fmt.Errorf("getTransactions: %w", err)
		}
		cursor = getTxnsResp.Cursor
		for _, tx := range getTxnsResp.Transactions {
			if tx.Ledger == ledger {
				ledgerTransactions = append(ledgerTransactions, tx)
				lastLedgerSeen = tx.Ledger
			} else {
				lastLedgerSeen = tx.Ledger
				break
			}
		}
	}
	return ledgerTransactions, nil
}

// extractInnerTxHash takes a transaction XDR string and returns the hash of its inner transaction.
// For fee bump transactions, it returns the hash of the inner transaction.
// For regular transactions, it returns the hash of the transaction itself.
func (m *ingestService) extractInnerTxHash(txXDR string) (string, error) {
	genericTx, err := txnbuild.TransactionFromXDR(txXDR)
	if err != nil {
		return "", fmt.Errorf("deserializing envelope xdr %q: %w", txXDR, err)
	}

	var innerTx *txnbuild.Transaction
	feeBumpTx, ok := genericTx.FeeBump()
	if ok {
		innerTx = feeBumpTx.InnerTransaction()
	} else {
		innerTx, ok = genericTx.Transaction()
		if !ok {
			return "", errors.New("transaction is neither fee bump nor inner transaction")
		}
	}

	innerTxHash, err := innerTx.HashHex(m.rpcService.NetworkPassphrase())
	if err != nil {
		return "", fmt.Errorf("generating hash hex: %w", err)
	}

	return innerTxHash, nil
}

// filterNewContractTokens extracts unique SAC/SEP-41 contract IDs from contract changes,
// checks which contracts already exist in the database, and returns a map of only new contracts.
func (m *ingestService) filterNewContractTokens(ctx context.Context, contractChanges []types.ContractChange) map[string]types.ContractType {
	if len(contractChanges) == 0 {
		return nil
	}

	// Extract unique SAC and SEP-41 contract IDs and build type map
	seen := set.NewSet[string]()
	contractTypeMap := make(map[string]types.ContractType)
	var contractIDs []string

	for _, change := range contractChanges {
		// Only process SAC and SEP-41 contracts
		if change.ContractType != types.ContractTypeSAC && change.ContractType != types.ContractTypeSEP41 {
			continue
		}
		if change.ContractID == "" {
			continue
		}
		if seen.Contains(change.ContractID) {
			continue
		}
		seen.Add(change.ContractID)
		contractIDs = append(contractIDs, change.ContractID)
		contractTypeMap[change.ContractID] = change.ContractType
	}

	if len(contractIDs) == 0 {
		return nil
	}

	// Check which contracts already exist in the database
	existingContracts, err := m.models.Contract.BatchGetByIDs(ctx, contractIDs)
	if err != nil {
		log.Ctx(ctx).Warnf("Failed to check existing contracts: %v", err)
		return nil
	}

	// Remove existing contracts from the map
	for _, contract := range existingContracts {
		delete(contractTypeMap, contract.ID)
	}

	return contractTypeMap
}<|MERGE_RESOLUTION|>--- conflicted
+++ resolved
@@ -163,57 +163,9 @@
 
 	currentLedger := startLedger
 	log.Ctx(ctx).Infof("Starting ingestion loop from ledger: %d", currentLedger)
-<<<<<<< HEAD
-	for {
-		select {
-		case sig := <-signalChan:
-			log.Ctx(ctx).Infof("Received signal %q, shutting down gracefully", sig)
-			return nil
-		case <-ctx.Done():
-			return fmt.Errorf("ingestor stopped due to context cancellation: %w", ctx.Err())
-		default:
-			totalStart := time.Now()
-			ledgerMeta, ledgerErr := m.ledgerBackend.GetLedger(ctx, currentLedger)
-			if ledgerErr != nil {
-				if endLedger > 0 && currentLedger > endLedger {
-					log.Ctx(ctx).Infof("Backfill complete: processed ledgers %d to %d", startLedger, endLedger)
-					return nil
-				}
-				log.Ctx(ctx).Warnf("Error fetching ledger %d: %v, retrying...", currentLedger, ledgerErr)
-				time.Sleep(time.Second)
-				continue
-			}
-			m.metricsService.ObserveIngestionPhaseDuration("get_ledger", time.Since(totalStart).Seconds())
-
-			if processErr := m.processLedger(ctx, ledgerMeta); processErr != nil {
-				return fmt.Errorf("processing ledger %d: %w", currentLedger, processErr)
-			}
-
-			// Update cursor only for live ingestion
-			if !m.backfillMode {
-				err := m.updateCursor(ctx, currentLedger)
-				if err != nil {
-					return fmt.Errorf("updating cursor for ledger %d: %w", currentLedger, err)
-				}
-			}
-			m.metricsService.ObserveIngestionDuration(time.Since(totalStart).Seconds())
-			m.metricsService.IncIngestionLedgersProcessed(1)
-
-			log.Ctx(ctx).Infof("Processed ledger %d in %v", currentLedger, time.Since(totalStart))
-			currentLedger++
-
-			// Once we have backfilled data and caught up to the tip, we should set the backfill mode to
-			// false. This is because when backfilling data, we are not updating the latest ledger cursor
-			// and not processing any account token cache changes. Remember that the account token cache was
-			// already populated using a more recent checkpoint ledger so we dont need to process older data.
-			if m.backfillMode && currentLedger > latestIngestedLedger {
-				m.backfillMode = false
-			}
-=======
 	for endLedger == 0 || currentLedger < endLedger {
 		ledgerMeta, ledgerErr := m.ledgerBackend.GetLedger(ctx, currentLedger)
 		if ledgerErr != nil {
->>>>>>> eb177a1a
 			if endLedger > 0 && currentLedger > endLedger {
 				log.Ctx(ctx).Infof("Backfill complete: processed ledgers %d to %d", startLedger, endLedger)
 				return nil
