package services

import (
	"context"
	"errors"
	"fmt"
	"hash/fnv"
	"io"
	"os"
	"os/signal"
	"runtime"
	"sort"
	"sync"
	"syscall"
	"time"

	"github.com/alitto/pond/v2"
	set "github.com/deckarep/golang-set/v2"
	"github.com/stellar/go/ingest"
	"github.com/stellar/go/support/log"
	"github.com/stellar/go/txnbuild"
	"github.com/stellar/go/xdr"
	"github.com/stellar/stellar-rpc/protocol"

	"github.com/stellar/wallet-backend/internal/apptracker"
	"github.com/stellar/wallet-backend/internal/data"
	"github.com/stellar/wallet-backend/internal/db"
	"github.com/stellar/wallet-backend/internal/entities"
	"github.com/stellar/wallet-backend/internal/indexer"
	"github.com/stellar/wallet-backend/internal/indexer/types"
	"github.com/stellar/wallet-backend/internal/metrics"
	"github.com/stellar/wallet-backend/internal/signing/store"
	cache "github.com/stellar/wallet-backend/internal/store"
	"github.com/stellar/wallet-backend/internal/utils"
)

var ErrAlreadyInSync = errors.New("ingestion is already in sync")

const (
	ingestHealthCheckMaxWaitTime  = 90 * time.Second
	totalIngestionPrometheusLabel = "total"
)

// generateAdvisoryLockID creates a deterministic advisory lock ID based on the network name.
// This ensures different networks (mainnet, testnet) get separate locks while being consistent across restarts.
func generateAdvisoryLockID(network string) int {
	h := fnv.New64a()
	h.Write([]byte("wallet-backend-ingest-" + network))
	return int(h.Sum64())
}

type IngestService interface {
	Run(ctx context.Context, startLedger uint32, endLedger uint32) error
}

var _ IngestService = (*ingestService)(nil)

type ingestService struct {
	models               *data.Models
	ledgerCursorName     string
	trustlinesCursorName string
	advisoryLockID       int
	appTracker           apptracker.AppTracker
	rpcService           RPCService
	chAccStore           store.ChannelAccountStore
	contractStore        cache.TokenContractStore
	metricsService       metrics.MetricsService
	trustlinesService    TrustlinesService
	networkPassphrase    string
	getLedgersLimit      int
	ledgerIndexer        *indexer.Indexer
	pool                 pond.Pool
}

func NewIngestService(
	models *data.Models,
	ledgerCursorName string,
	trustlinesCursorName string,
	appTracker apptracker.AppTracker,
	rpcService RPCService,
	chAccStore store.ChannelAccountStore,
	contractStore cache.TokenContractStore,
	metricsService metrics.MetricsService,
	trustlinesService TrustlinesService,
	getLedgersLimit int,
	network string,
) (*ingestService, error) {
	if models == nil {
		return nil, errors.New("models cannot be nil")
	}
	if ledgerCursorName == "" {
		return nil, errors.New("ledgerCursorName cannot be nil")
	}
	if appTracker == nil {
		return nil, errors.New("appTracker cannot be nil")
	}
	if rpcService == nil {
		return nil, errors.New("rpcService cannot be nil")
	}
	if chAccStore == nil {
		return nil, errors.New("chAccStore cannot be nil")
	}
	if contractStore == nil {
		return nil, errors.New("contractStore cannot be nil")
	}
	if metricsService == nil {
		return nil, errors.New("metricsService cannot be nil")
	}
	if getLedgersLimit <= 0 {
		return nil, errors.New("getLedgersLimit must be greater than 0")
	}

	return &ingestService{
<<<<<<< HEAD
		models:               models,
		ledgerCursorName:     ledgerCursorName,
		trustlinesCursorName: trustlinesCursorName,
		advisoryLockID:       generateAdvisoryLockID(network),
		appTracker:           appTracker,
		rpcService:           rpcService,
		chAccStore:           chAccStore,
		contractStore:        contractStore,
		metricsService:       metricsService,
		trustlinesService:    trustlinesService,
		networkPassphrase:    rpcService.NetworkPassphrase(),
		getLedgersLimit:      getLedgersLimit,
		ledgerIndexer:        indexer.NewIndexer(rpcService.NetworkPassphrase(), rpcService, pond.NewPool(0)),
		pool:                 pond.NewPool(0),
=======
		models:            models,
		ledgerCursorName:  ledgerCursorName,
		advisoryLockID:    generateAdvisoryLockID(network),
		appTracker:        appTracker,
		rpcService:        rpcService,
		chAccStore:        chAccStore,
		contractStore:     contractStore,
		metricsService:    metricsService,
		networkPassphrase: rpcService.NetworkPassphrase(),
		getLedgersLimit:   getLedgersLimit,
		ledgerIndexer:     indexer.NewIndexer(rpcService.NetworkPassphrase(), pond.NewPool(0), metricsService),
		pool:              pond.NewPool(0),
>>>>>>> 187642f5
	}, nil
}

func (m *ingestService) DeprecatedRun(ctx context.Context, startLedger uint32, endLedger uint32) error {
	manualTriggerChannel := make(chan any, 1)
	go m.rpcService.TrackRPCServiceHealth(ctx, manualTriggerChannel)
	ingestHeartbeatChannel := make(chan any, 1)
	rpcHeartbeatChannel := m.rpcService.GetHeartbeatChannel()
	go trackIngestServiceHealth(ctx, ingestHeartbeatChannel, m.appTracker)

	if startLedger == 0 {
		var err error
		startLedger, err = m.models.IngestStore.GetLatestLedgerSynced(ctx, m.ledgerCursorName)
		if err != nil {
			return fmt.Errorf("getting start ledger: %w", err)
		}
	}

	ingestLedger := startLedger
	for endLedger == 0 || ingestLedger <= endLedger {
		select {
		case <-ctx.Done():
			return fmt.Errorf("context cancelled: %w", ctx.Err())
		case resp := <-rpcHeartbeatChannel:
			switch {
			// Case-1: wallet-backend is running behind rpc's oldest ledger. In this case, we start
			// ingestion from rpc's oldest ledger.
			case ingestLedger < resp.OldestLedger:
				ingestLedger = resp.OldestLedger
			// Case-2: rpc is running behind wallet-backend's latest synced ledger. We wait for rpc to
			// catch back up to wallet-backend.
			case ingestLedger > resp.LatestLedger:
				log.Debugf("waiting for RPC to catchup to ledger %d (latest: %d)",
					ingestLedger, resp.LatestLedger)
				time.Sleep(5 * time.Second)
				continue
			}
			log.Ctx(ctx).Infof("ingesting ledger: %d, oldest: %d, latest: %d", ingestLedger, resp.OldestLedger, resp.LatestLedger)

			start := time.Now()
			ledgerTransactions, err := m.GetLedgerTransactions(int64(ingestLedger))
			if err != nil {
				log.Error("getTransactions: %w", err)
				continue
			}
			ingestHeartbeatChannel <- true

			// eagerly unlock channel accounts from txs
			err = m.unlockChannelAccountsDeprecated(ctx, ledgerTransactions)
			if err != nil {
				return fmt.Errorf("unlocking channel account from tx: %w", err)
			}

			// update cursor
			err = m.models.IngestStore.UpdateLatestLedgerSynced(ctx, m.ledgerCursorName, ingestLedger)
			if err != nil {
				return fmt.Errorf("updating latest synced ledger: %w", err)
			}
			m.metricsService.SetLatestLedgerIngested(float64(ingestLedger))
			m.metricsService.ObserveIngestionDuration(totalIngestionPrometheusLabel, time.Since(start).Seconds())

			// immediately trigger the next ingestion the wallet-backend is behind the RPC's latest ledger
			if resp.LatestLedger-ingestLedger > 1 {
				select {
				case manualTriggerChannel <- true:
				default:
					// do nothing if the channel is full
				}
			}

			ingestLedger++
		}
	}
	return nil
}

func (m *ingestService) Run(ctx context.Context, startLedger uint32, endLedger uint32) error {
	// Acquire advisory lock to prevent multiple ingestion instances from running concurrently
	if lockAcquired, err := db.AcquireAdvisoryLock(ctx, m.models.DB, m.advisoryLockID); err != nil {
		return fmt.Errorf("acquiring advisory lock: %w", err)
	} else if !lockAcquired {
		return errors.New("advisory lock not acquired")
	}
	defer func() {
		if err := db.ReleaseAdvisoryLock(ctx, m.models.DB, m.advisoryLockID); err != nil {
			err = fmt.Errorf("releasing advisory lock: %w", err)
			log.Ctx(ctx).Error(err)
		}
		m.pool.Stop()
	}()

	// get latest ledger synced, to use as a cursor
	var latestTrustlinesLedger uint32
	if startLedger == 0 {
		var err error
		startLedger, err = m.models.IngestStore.GetLatestLedgerSynced(ctx, m.ledgerCursorName)
		if err != nil {
			return fmt.Errorf("getting latest ledger synced: %w", err)
		}

		latestTrustlinesLedger, err = m.models.IngestStore.GetLatestLedgerSynced(ctx, m.trustlinesCursorName)
		if err != nil {
			return fmt.Errorf("getting latest trustlines ledger synced: %w", err)
		}
	}

	// Prepare the health check:
	manualTriggerChan := make(chan any, 1)
	go m.rpcService.TrackRPCServiceHealth(ctx, manualTriggerChan)
	ingestHeartbeatChannel := make(chan any, 1)
	rpcHeartbeatChannel := m.rpcService.GetHeartbeatChannel()
	go trackIngestServiceHealth(ctx, ingestHeartbeatChannel, m.appTracker)
	var rpcHealth entities.RPCGetHealthResult

	signalChan := make(chan os.Signal, 1)
	signal.Notify(signalChan, syscall.SIGTERM, syscall.SIGINT, syscall.SIGQUIT)
	defer signal.Stop(signalChan)

	if latestTrustlinesLedger == 0 {
		err := m.trustlinesService.PopulateTrustlinesAndSAC(ctx)
		if err != nil {
			return fmt.Errorf("populating trustlines: %w", err)
		}
		checkpointLedger := m.trustlinesService.GetCheckpointLedger()
		err = db.RunInTransaction(ctx, m.models.DB, nil, func(dbTx db.Transaction) error {
			if err := m.models.IngestStore.UpdateLatestLedgerSynced(ctx, m.trustlinesCursorName, checkpointLedger); err != nil {
				return fmt.Errorf("updating latest synced trustlines ledger: %w", err)
			}
			return nil
		})
		if err != nil {
			return fmt.Errorf("updating latest synced trustlines ledger: %w", err)
		}
	}

	log.Ctx(ctx).Info("Starting ingestion loop")
	for {
		select {
		case sig := <-signalChan:
			return fmt.Errorf("ingestor stopped due to signal %q", sig)
		case <-ctx.Done():
			return fmt.Errorf("ingestor stopped due to context cancellation: %w", ctx.Err())
		case rpcHealth = <-rpcHeartbeatChannel:
			ingestHeartbeatChannel <- true // ⬅️ indicate that it's still running
			// this will fallthrough to execute the code below ⬇️
		}

		// fetch ledgers
		startTime := time.Now()
		getLedgersResponse, err := m.fetchNextLedgersBatch(ctx, rpcHealth, startLedger)
		if err != nil {
			if errors.Is(err, ErrAlreadyInSync) {
				log.Ctx(ctx).Info("Ingestion is already in sync, will retry in a few moments...")
				continue
			}
			return fmt.Errorf("fetching next ledgers batch: %w", err)
		}
		fetchDuration := time.Since(startTime).Seconds()
		m.metricsService.ObserveIngestionPhaseDuration("fetch_ledgers", fetchDuration)
		m.metricsService.ObserveIngestionBatchSize(len(getLedgersResponse.Ledgers))
		log.Ctx(ctx).Infof("🚧 Done fetching %d ledgers in %vs", len(getLedgersResponse.Ledgers), fetchDuration)

		// process ledgers
		totalIngestionStart := time.Now()
		err = m.processLedgerResponse(ctx, getLedgersResponse)
		if err != nil {
			return fmt.Errorf("processing ledger response: %w", err)
		}

		// update cursors
		err = db.RunInTransaction(ctx, m.models.DB, nil, func(dbTx db.Transaction) error {
			lastLedger := getLedgersResponse.Ledgers[len(getLedgersResponse.Ledgers)-1].Sequence
			if err := m.models.IngestStore.UpdateLatestLedgerSynced(ctx, m.ledgerCursorName, lastLedger); err != nil {
				return fmt.Errorf("updating latest synced ledger: %w", err)
			}
			checkpointLedger := m.trustlinesService.GetCheckpointLedger()
			if lastLedger > checkpointLedger {
				if err := m.models.IngestStore.UpdateLatestLedgerSynced(ctx, m.trustlinesCursorName, lastLedger); err != nil {
					return fmt.Errorf("updating latest synced trustlines ledger: %w", err)
				}
			}
			startLedger = lastLedger
			return nil
		})
		if err != nil {
			return fmt.Errorf("updating latest synced ledgers: %w", err)
		}
		m.metricsService.SetLatestLedgerIngested(float64(getLedgersResponse.LatestLedger))
		m.metricsService.ObserveIngestionDuration(totalIngestionPrometheusLabel, time.Since(totalIngestionStart).Seconds())
		m.metricsService.IncIngestionLedgersProcessed(len(getLedgersResponse.Ledgers))

		if len(getLedgersResponse.Ledgers) == m.getLedgersLimit {
			select {
			case manualTriggerChan <- true:
			default:
				// do nothing if the channel is full
			}
		}
	}
}

// fetchNextLedgersBatch fetches the next batch of ledgers from the RPC service.
func (m *ingestService) fetchNextLedgersBatch(ctx context.Context, rpcHealth entities.RPCGetHealthResult, startLedger uint32) (GetLedgersResponse, error) {
	ledgerSeqRange, inSync := m.getLedgerSeqRange(rpcHealth.OldestLedger, rpcHealth.LatestLedger, startLedger)
	log.Ctx(ctx).Debugf("ledgerSeqRange: %+v", ledgerSeqRange)
	if inSync {
		return GetLedgersResponse{}, ErrAlreadyInSync
	}

	getLedgersResponse, err := m.rpcService.GetLedgers(ledgerSeqRange.StartLedger, ledgerSeqRange.Limit)
	if err != nil {
		return GetLedgersResponse{}, fmt.Errorf("getting ledgers: %w", err)
	}

	return getLedgersResponse, nil
}

type LedgerSeqRange struct {
	StartLedger uint32
	Limit       uint32
}

// getLedgerSeqRange returns a ledger sequence range to ingest. It takes into account:
// - the ledgers available in the RPC,
// - the latest ledger synced by the ingestion service,
// - the max ledger window to ingest.
//
// The returned ledger sequence range is inclusive of the start and end ledgers.
func (m *ingestService) getLedgerSeqRange(rpcOldestLedger, rpcNewestLedger, latestLedgerSynced uint32) (ledgerRange LedgerSeqRange, inSync bool) {
	if latestLedgerSynced >= rpcNewestLedger {
		return LedgerSeqRange{}, true
	}
	ledgerRange.StartLedger = max(latestLedgerSynced+1, rpcOldestLedger)
	ledgerRange.Limit = uint32(m.getLedgersLimit)

	return ledgerRange, false
}

// ledgerData holds collected data for a single ledger including transactions and participants
type ledgerData struct {
	ledgerInfo      protocol.LedgerInfo
	precomputedData []indexer.PrecomputedTransactionData
	allParticipants set.Set[string]
}

// collectLedgerTransactionData collects all transaction data and participants from all ledgers in parallel.
// This is Phase 1 of ledger processing.
func (m *ingestService) collectLedgerTransactionData(ctx context.Context, getLedgersResponse GetLedgersResponse) ([]ledgerData, error) {
	phaseStart := time.Now()

	ledgerDataList := make([]ledgerData, len(getLedgersResponse.Ledgers))
	group := m.pool.NewGroupContext(ctx)
	var errs []error
	errMu := sync.Mutex{}
	for idx, ledger := range getLedgersResponse.Ledgers {
		index := idx
		ledgerInfo := ledger
		group.Submit(func() {
			// Unmarshal and get transactions
			var xdrLedgerCloseMeta xdr.LedgerCloseMeta
			if err := xdr.SafeUnmarshalBase64(ledger.LedgerMetadata, &xdrLedgerCloseMeta); err != nil {
				errMu.Lock()
				errs = append(errs, fmt.Errorf("unmarshalling ledger close meta for ledger %d: %w", ledgerInfo.Sequence, err))
				errMu.Unlock()
				return
			}

			transactions, err := m.getLedgerTransactions(ctx, xdrLedgerCloseMeta)
			if err != nil {
				errMu.Lock()
				errs = append(errs, fmt.Errorf("getting transactions for ledger %d: %w", ledgerInfo.Sequence, err))
				errMu.Unlock()
				return
			}

			// Create temporary indexer for data collection
			precomputedData, allParticipants, err := m.ledgerIndexer.CollectAllTransactionData(ctx, transactions)
			if err != nil {
				errMu.Lock()
				errs = append(errs, fmt.Errorf("collecting data for ledger %d: %w", ledgerInfo.Sequence, err))
				errMu.Unlock()
				return
			}

			ledgerDataList[index] = ledgerData{
				ledgerInfo:      ledgerInfo,
				precomputedData: precomputedData,
				allParticipants: allParticipants,
			}
		})
	}
	if err := group.Wait(); err != nil {
		return nil, fmt.Errorf("waiting for ledger data collection: %w", err)
	}
	if len(errs) > 0 {
		return nil, fmt.Errorf("collecting ledger data: %w", errors.Join(errs...))
	}
	phaseDuration := time.Since(phaseStart).Seconds()
	m.metricsService.ObserveIngestionPhaseDuration("collect_transaction_data", phaseDuration)
	log.Ctx(ctx).Infof("🚧 Done collecting data from %d ledgers in %vs", len(getLedgersResponse.Ledgers), phaseDuration)

	return ledgerDataList, nil
}

// fetchExistingAccountsForParticipants fetches all existing accounts for participants across all ledgers.
// This is Phase 2 of ledger processing and makes a single DB call to get all existing accounts.
func (m *ingestService) fetchExistingAccountsForParticipants(ctx context.Context, ledgerDataList []ledgerData) (set.Set[string], error) {
	phaseStart := time.Now()

	// Collect all unique participants across all ledgers
	allParticipants := set.NewSet[string]()
	for _, ld := range ledgerDataList {
		allParticipants = allParticipants.Union(ld.allParticipants)
	}

	// Batch fetch all existing accounts in a single DB query
	existingAccounts, err := m.models.Account.BatchGetByIDs(ctx, allParticipants.ToSlice())
	if err != nil {
		return nil, fmt.Errorf("batch checking participants: %w", err)
	}

	existingAccountsSet := set.NewSet[string]()
	if len(existingAccounts) >= 0 {
		existingAccountsSet = set.NewSet(existingAccounts...)
	}

	phaseDuration := time.Since(phaseStart).Seconds()
	m.metricsService.ObserveIngestionPhaseDuration("fetch_existing_accounts", phaseDuration)
	m.metricsService.ObserveIngestionParticipantsCount(allParticipants.Cardinality())
	log.Ctx(ctx).Infof("🚧 Done fetching %d existing accounts from %d unique participants in %vs", len(existingAccounts), allParticipants.Cardinality(), phaseDuration)

	return existingAccountsSet, nil
}

// processAndBufferTransactions processes transactions and populates per-ledger buffers in parallel.
// This is Phase 3 of ledger processing. Each ledger gets its own buffer to avoid lock contention.
func (m *ingestService) processAndBufferTransactions(ctx context.Context, ledgerDataList []ledgerData, existingAccountsSet set.Set[string]) ([]*indexer.IndexerBuffer, error) {
	phaseStart := time.Now()

	ledgerBuffers := make([]*indexer.IndexerBuffer, len(ledgerDataList))
	group := m.pool.NewGroupContext(ctx)

	var errs []error
	errMu := sync.Mutex{}

	for idx, ld := range ledgerDataList {
		index := idx
		ledgerData := ld
		group.Submit(func() {
			// Create per-ledger indexer to avoid lock contention
			buffer := indexer.NewIndexerBuffer()
			if processErr := m.ledgerIndexer.ProcessTransactions(ctx, ledgerData.precomputedData, existingAccountsSet, buffer); processErr != nil {
				errMu.Lock()
				errs = append(errs, fmt.Errorf("processing ledger %d: %w", ledgerData.ledgerInfo.Sequence, processErr))
				errMu.Unlock()
				return
			}
			ledgerBuffers[index] = buffer
		})
	}
	if err := group.Wait(); err != nil {
		return nil, fmt.Errorf("waiting for ledger processing: %w", err)
	}
	if len(errs) > 0 {
		return nil, fmt.Errorf("processing ledgers: %w", errors.Join(errs...))
	}

	phaseDuration := time.Since(phaseStart).Seconds()
	m.metricsService.ObserveIngestionPhaseDuration("process_and_buffer", phaseDuration)
	log.Ctx(ctx).Infof("🚧 Done processing %d ledgers in %vs", len(ledgerDataList), phaseDuration)

	return ledgerBuffers, nil
}

// mergeLedgerBuffers merges all per-ledger buffers into a single buffer for batch DB insertion.
// This is Phase 4 of ledger processing.
func (m *ingestService) mergeLedgerBuffers(ctx context.Context, ledgerBuffers []*indexer.IndexerBuffer) *indexer.IndexerBuffer {
	phaseStart := time.Now()

	mergedBuffer := indexer.NewIndexerBuffer()
	for _, buffer := range ledgerBuffers {
		mergedBuffer.MergeBuffer(buffer)
	}

	phaseDuration := time.Since(phaseStart).Seconds()
	m.metricsService.ObserveIngestionPhaseDuration("merge_buffers", phaseDuration)
	log.Ctx(ctx).Infof("🚧 Done merging %d ledger buffers in %vs", len(ledgerBuffers), phaseDuration)

	return mergedBuffer
}

func (m *ingestService) processLedgerResponse(ctx context.Context, getLedgersResponse GetLedgersResponse) error {
	// Phase 1: Collect all transaction data and participants from all ledgers in parallel
	ledgerDataList, err := m.collectLedgerTransactionData(ctx, getLedgersResponse)
	if err != nil {
		return fmt.Errorf("collecting ledger transaction data: %w", err)
	}

	// Phase 2: Single DB call to get all existing accounts across all ledgers
	existingAccountsSet, err := m.fetchExistingAccountsForParticipants(ctx, ledgerDataList)
	if err != nil {
		return fmt.Errorf("fetching existing accounts: %w", err)
	}

	// Phase 3: Process transactions and populate per-ledger buffers in parallel
	ledgerBuffers, err := m.processAndBufferTransactions(ctx, ledgerDataList, existingAccountsSet)
	if err != nil {
		return fmt.Errorf("processing and buffering transactions: %w", err)
	}

	// Phase 4: Merge all per-ledger buffers into a single buffer
	mergedBuffer := m.mergeLedgerBuffers(ctx, ledgerBuffers)

	// Phase 5: Insert all data into DB
	dbInsertStart := time.Now()
	if err := m.ingestProcessedData(ctx, mergedBuffer); err != nil {
		return fmt.Errorf("ingesting processed data: %w", err)
	}
	dbInsertDuration := time.Since(dbInsertStart).Seconds()
	m.metricsService.ObserveIngestionPhaseDuration("db_insertion", dbInsertDuration)
	log.Ctx(ctx).Infof("🚧 Done ingesting processed data in %vs", dbInsertDuration)

	// Log summary of processing
	memStats := new(runtime.MemStats)
	runtime.ReadMemStats(memStats)
	numberOfTransactions := mergedBuffer.GetNumberOfTransactions()
	numberOfOperations := mergedBuffer.GetNumberOfOperations()
	m.metricsService.IncIngestionTransactionsProcessed(numberOfTransactions)
	m.metricsService.IncIngestionOperationsProcessed(numberOfOperations)
	log.Ctx(ctx).Infof("🚧 Done processing & ingesting %d ledgers, with %d transactions, %d operations using memory %v MiB", len(getLedgersResponse.Ledgers), numberOfTransactions, numberOfOperations, memStats.Alloc/1024/1024)

	return nil
}

func (m *ingestService) getLedgerTransactions(ctx context.Context, xdrLedgerCloseMeta xdr.LedgerCloseMeta) ([]ingest.LedgerTransaction, error) {
	ledgerTxReader, err := ingest.NewLedgerTransactionReaderFromLedgerCloseMeta(m.networkPassphrase, xdrLedgerCloseMeta)
	if err != nil {
		return nil, fmt.Errorf("creating ledger transaction reader: %w", err)
	}
	defer utils.DeferredClose(ctx, ledgerTxReader, "closing ledger transaction reader")

	transactions := make([]ingest.LedgerTransaction, 0)
	for {
		tx, err := ledgerTxReader.Read()
		if err != nil {
			if errors.Is(err, io.EOF) {
				break
			}
			return nil, fmt.Errorf("reading ledger: %w", err)
		}

		transactions = append(transactions, tx)
	}

	return transactions, nil
}

func (m *ingestService) ingestProcessedData(ctx context.Context, indexerBuffer indexer.IndexerBufferInterface) error {
	dbTxErr := db.RunInTransaction(ctx, m.models.DB, nil, func(dbTx db.Transaction) error {
		// 2. Insert queries
		// 2.1. Insert transactions
		txs := indexerBuffer.GetTransactions()
		stellarAddressesByTxHash := indexerBuffer.GetTransactionsParticipants()
		if len(txs) > 0 {
			insertedHashes, err := m.models.Transactions.BatchInsert(ctx, dbTx, txs, stellarAddressesByTxHash)
			if err != nil {
				return fmt.Errorf("batch inserting transactions: %w", err)
			}
			log.Ctx(ctx).Infof("✅ inserted %d transactions with hashes %v", len(insertedHashes), insertedHashes)
		}

		// 2.2. Insert operations
		ops := indexerBuffer.GetOperations()
		stellarAddressesByOpID := indexerBuffer.GetOperationsParticipants()
		if len(ops) > 0 {
			insertedOpIDs, err := m.models.Operations.BatchInsert(ctx, dbTx, ops, stellarAddressesByOpID)
			if err != nil {
				return fmt.Errorf("batch inserting operations: %w", err)
			}
			log.Ctx(ctx).Infof("✅ inserted %d operations with IDs %v", len(insertedOpIDs), insertedOpIDs)
		}

		// 2.3. Insert state changes
		stateChanges := indexerBuffer.GetStateChanges()
		if len(stateChanges) > 0 {
			insertedStateChangeIDs, err := m.models.StateChanges.BatchInsert(ctx, dbTx, stateChanges)
			if err != nil {
				return fmt.Errorf("batch inserting state changes: %w", err)
			}

			// Count state changes by type and category
			typeCategoryCount := make(map[string]map[string]int)
			for _, sc := range stateChanges {
				category := string(sc.StateChangeCategory)
				scType := ""
				if sc.StateChangeReason != nil {
					scType = string(*sc.StateChangeReason)
				}

				if typeCategoryCount[scType] == nil {
					typeCategoryCount[scType] = make(map[string]int)
				}
				typeCategoryCount[scType][category]++
			}

			for scType, categories := range typeCategoryCount {
				for category, count := range categories {
					m.metricsService.IncStateChanges(scType, category, count)
				}
			}

			log.Ctx(ctx).Infof("✅ inserted %d state changes with IDs %v", len(insertedStateChangeIDs), insertedStateChangeIDs)
		}

		// 3. Unlock channel accounts.
		err := m.unlockChannelAccounts(ctx, txs)
		if err != nil {
			return fmt.Errorf("unlocking channel accounts: %w", err)
		}

		return nil
	})
	if dbTxErr != nil {
		return fmt.Errorf("ingesting processed data: %w", dbTxErr)
	}

	// Insert trustline changes in the ascending order of operation IDs using batch processing
	trustlineChanges := indexerBuffer.GetTrustlineChanges()
	contractChanges := indexerBuffer.GetContractChanges()
	if len(trustlineChanges) > 0 {
		sort.Slice(trustlineChanges, func(i, j int) bool {
			return trustlineChanges[i].OperationID < trustlineChanges[j].OperationID
		})

		// Filter out changes that are older than the checkpoint ledger
		// This check is required since we initialize trustlines and contracts using the latest checkpoint ledger which could be ahead of wallet backend's latest ledger synced.
		// We will skip changes that are older than the latest checkpoint ledger as the wallet backend catches up to the tip. We only need to ingest changes that are newer than the latest checkpoint ledger.
		filteredTrustlineChanges := make([]types.TrustlineChange, 0, len(trustlineChanges))
		for _, change := range trustlineChanges {
			if change.LedgerNumber > m.trustlinesService.GetCheckpointLedger() {
				filteredTrustlineChanges = append(filteredTrustlineChanges, change)
			}
		}
		filteredContractChanges := make([]types.ContractChange, 0, len(contractChanges))
		for _, change := range contractChanges {
			if change.LedgerNumber > m.trustlinesService.GetCheckpointLedger() {
				filteredContractChanges = append(filteredContractChanges, change)
			}
		}

		// Process all trustline and contract changes in a single batch using Redis pipelining
		if err := m.trustlinesService.ProcessChangesBatch(ctx, filteredTrustlineChanges, filteredContractChanges); err != nil {
			log.Ctx(ctx).Errorf("processing trustline changes batch: %v", err)
			return fmt.Errorf("processing trustline changes batch: %w", err)
		}
		log.Ctx(ctx).Infof("✅ inserted %d trustline and contract changes", len(filteredTrustlineChanges)+len(filteredContractChanges))
	}

	return nil
}

// unlockChannelAccounts unlocks the channel accounts associated with the given transaction XDRs.
func (m *ingestService) unlockChannelAccounts(ctx context.Context, txs []types.Transaction) error {
	if len(txs) == 0 {
		return nil
	}

	innerTxHashes := make([]string, 0, len(txs))
	for _, tx := range txs {
		innerTxHash, err := m.extractInnerTxHash(tx.EnvelopeXDR)
		if err != nil {
			return fmt.Errorf("extracting inner tx hash: %w", err)
		}
		innerTxHashes = append(innerTxHashes, innerTxHash)
	}

	if affectedRows, err := m.chAccStore.UnassignTxAndUnlockChannelAccounts(ctx, nil, innerTxHashes...); err != nil {
		return fmt.Errorf("unlocking channel accounts with txHashes %v: %w", innerTxHashes, err)
	} else if affectedRows > 0 {
		log.Ctx(ctx).Infof("🔓 unlocked %d channel accounts", affectedRows)
	}

	return nil
}

func (m *ingestService) GetLedgerTransactions(ledger int64) ([]entities.Transaction, error) {
	var ledgerTransactions []entities.Transaction
	var cursor string
	lastLedgerSeen := ledger
	for lastLedgerSeen == ledger {
		getTxnsResp, err := m.rpcService.GetTransactions(ledger, cursor, 50)
		if err != nil {
			return []entities.Transaction{}, fmt.Errorf("getTransactions: %w", err)
		}
		cursor = getTxnsResp.Cursor
		for _, tx := range getTxnsResp.Transactions {
			if tx.Ledger == ledger {
				ledgerTransactions = append(ledgerTransactions, tx)
				lastLedgerSeen = tx.Ledger
			} else {
				lastLedgerSeen = tx.Ledger
				break
			}
		}
	}
	return ledgerTransactions, nil
}

// unlockChannelAccountsDeprecated unlocks the channel accounts associated with the given transaction XDRs.
func (m *ingestService) unlockChannelAccountsDeprecated(ctx context.Context, ledgerTransactions []entities.Transaction) error {
	if len(ledgerTransactions) == 0 {
		log.Ctx(ctx).Debug("no transactions to unlock channel accounts from")
		return nil
	}

	innerTxHashes := make([]string, 0, len(ledgerTransactions))
	for _, tx := range ledgerTransactions {
		if innerTxHash, err := m.extractInnerTxHash(tx.EnvelopeXDR); err != nil {
			return fmt.Errorf("extracting inner tx hash: %w", err)
		} else {
			innerTxHashes = append(innerTxHashes, innerTxHash)
		}
	}

	if affectedRows, err := m.chAccStore.UnassignTxAndUnlockChannelAccounts(ctx, nil, innerTxHashes...); err != nil {
		return fmt.Errorf("unlocking channel accounts with txHashes %v: %w", innerTxHashes, err)
	} else if affectedRows > 0 {
		log.Ctx(ctx).Infof("unlocked %d channel accounts", affectedRows)
	}

	return nil
}

// extractInnerTxHash takes a transaction XDR string and returns the hash of its inner transaction.
// For fee bump transactions, it returns the hash of the inner transaction.
// For regular transactions, it returns the hash of the transaction itself.
func (m *ingestService) extractInnerTxHash(txXDR string) (string, error) {
	genericTx, err := txnbuild.TransactionFromXDR(txXDR)
	if err != nil {
		return "", fmt.Errorf("deserializing envelope xdr %q: %w", txXDR, err)
	}

	var innerTx *txnbuild.Transaction
	feeBumpTx, ok := genericTx.FeeBump()
	if ok {
		innerTx = feeBumpTx.InnerTransaction()
	} else {
		innerTx, ok = genericTx.Transaction()
		if !ok {
			return "", errors.New("transaction is neither fee bump nor inner transaction")
		}
	}

	innerTxHash, err := innerTx.HashHex(m.rpcService.NetworkPassphrase())
	if err != nil {
		return "", fmt.Errorf("generating hash hex: %w", err)
	}

	return innerTxHash, nil
}

func trackIngestServiceHealth(ctx context.Context, heartbeat chan any, tracker apptracker.AppTracker) {
	ticker := time.NewTicker(ingestHealthCheckMaxWaitTime)
	defer func() {
		ticker.Stop()
		close(heartbeat)
	}()

	for {
		select {
		case <-ctx.Done():
			return
		case <-ticker.C:
			warn := fmt.Sprintf("🐌 ingestion service stale for over %s 🐢", ingestHealthCheckMaxWaitTime)
			log.Ctx(ctx).Warn(warn)
			if tracker != nil {
				tracker.CaptureMessage(warn)
			} else {
				log.Ctx(ctx).Warnf("[NIL TRACKER] %s", warn)
			}
			ticker.Reset(ingestHealthCheckMaxWaitTime)
		case <-heartbeat:
			ticker.Reset(ingestHealthCheckMaxWaitTime)
		}
	}
}<|MERGE_RESOLUTION|>--- conflicted
+++ resolved
@@ -111,7 +111,6 @@
 	}
 
 	return &ingestService{
-<<<<<<< HEAD
 		models:               models,
 		ledgerCursorName:     ledgerCursorName,
 		trustlinesCursorName: trustlinesCursorName,
@@ -124,22 +123,8 @@
 		trustlinesService:    trustlinesService,
 		networkPassphrase:    rpcService.NetworkPassphrase(),
 		getLedgersLimit:      getLedgersLimit,
-		ledgerIndexer:        indexer.NewIndexer(rpcService.NetworkPassphrase(), rpcService, pond.NewPool(0)),
+		ledgerIndexer:        indexer.NewIndexer(rpcService.NetworkPassphrase(), pond.NewPool(0), metricsService),
 		pool:                 pond.NewPool(0),
-=======
-		models:            models,
-		ledgerCursorName:  ledgerCursorName,
-		advisoryLockID:    generateAdvisoryLockID(network),
-		appTracker:        appTracker,
-		rpcService:        rpcService,
-		chAccStore:        chAccStore,
-		contractStore:     contractStore,
-		metricsService:    metricsService,
-		networkPassphrase: rpcService.NetworkPassphrase(),
-		getLedgersLimit:   getLedgersLimit,
-		ledgerIndexer:     indexer.NewIndexer(rpcService.NetworkPassphrase(), pond.NewPool(0), metricsService),
-		pool:              pond.NewPool(0),
->>>>>>> 187642f5
 	}, nil
 }
 
