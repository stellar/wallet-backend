--- conflicted
+++ resolved
@@ -36,17 +36,8 @@
 var ErrAlreadyInSync = errors.New("ingestion is already in sync")
 
 const (
-<<<<<<< HEAD
 	ingestHealthCheckMaxWaitTime  = 90 * time.Second
-	ledgerProcessorsCount         = 16
 	totalIngestionPrometheusLabel = "total"
-=======
-	ingestHealthCheckMaxWaitTime            = 90 * time.Second
-	paymentPrometheusLabel                  = "payment"
-	pathPaymentStrictSendPrometheusLabel    = "path_payment_strict_send"
-	pathPaymentStrictReceivePrometheusLabel = "path_payment_strict_receive"
-	totalIngestionPrometheusLabel           = "total"
->>>>>>> 67da1ea9
 )
 
 // generateAdvisoryLockID creates a deterministic advisory lock ID based on the network name.
