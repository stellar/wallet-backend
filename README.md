# Wallet-Backend

<<<<<<< HEAD
[![Swagger Documentation](https://img.shields.io/badge/docs-swagger-blue?logo=swagger)](https://petstore.swagger.io/?url=https://raw.githubusercontent.com/stellar/wallet-backend/refs/heads/main/openapi/main.yaml)

A backend for Stellar wallet applications that provides transaction submission, account management, and 
payment tracking capabilities. 
=======
The wallet-backend serves as a backend service for Stellar wallet applications, providing transaction submission,
account management, and payment tracking capabilities.

## Table of Contents

- [Wallet-Backend](#wallet-backend)
  - [Table of Contents](#table-of-contents)
  - [Overview](#overview)
  - [Local Development Setup](#local-development-setup)
    - [Prerequisites](#prerequisites)
    - [Running the Server](#running-the-server)
      - [Docker Compose (Quickstart)](#docker-compose-quickstart)
      - [Local + Docker (Active Development)](#local--docker-active-development)
    - [Testing](#testing)
      - [Unit Tests](#unit-tests)
      - [Integration Tests](#integration-tests)
>>>>>>> aa0ed75a

## Overview

The wallet-backend service provides several key functionalities:

- **Account Management**: Registration, deregistration, and sponsored account creation
- **Transaction Submission**: Reliable transaction building, submission, and status tracking
- **Payment History**: Tracking and querying of payment records
- **Channel Account Management**: Creation and management of channel accounts for transaction signing
- **Security**: Request authentication and signature verification

## Local Development Setup

Follow these steps to start the wallet-backend server for local development and contribution.

### Prerequisites

- Go 1.23.2 or later
- Docker and Docker Compose

### Running the Server

1. Clone the repository:

   ```bash
   git clone https://github.com/stellar/wallet-backend.git
   cd wallet-backend
   ```

2. Copy the example `.env.example` file and fill in the required environment variables:

   ```bash
   cp .env.example .env
   ```

3. Set environment variables (refer to `.env.example` for details):

   ```bash
   DATABASE_URL=postgres://postgres@localhost:5432/wallet-backend?sslmode=disable
   NETWORK=testnet
   STELLAR_ENVIRONMENT=development

   # The CHANNEL_ACCOUNT_ENCRYPTION_PASSPHRASE is used to encrypt/decrypt the channel accounts private keys. A strong passphrase is recommended.
   CHANNEL_ACCOUNT_ENCRYPTION_PASSPHRASE=<your_passphrase>

   # The DISTRIBUTION_ACCOUNT is used to sponsor fees and reserves for the client transactions. It must be an existing account with XLM balance.
   DISTRIBUTION_ACCOUNT_PRIVATE_KEY=<your_private_key>
   DISTRIBUTION_ACCOUNT_PUBLIC_KEY=<your_public_key>

   # CLIENT_AUTH_PUBLIC_KEYS is a comma-separated list of Stellar public keys whose private key(s) are authorized to sign the authentication header. They must be Stellar addresses.
   CLIENT_AUTH_PUBLIC_KEYS=<your_public_keys>
   ```

4. Start the server and its dependencies using one of the following methods:

#### Docker Compose (Quickstart)

This is the simplest way to start the wallet-backend server. All services will run in Docker containers as defined in the `docker-compose.yaml` file.

1. Start the containers:

   ```bash
   docker compose up
   ```

   This will start the `api`, `db`, `ingest`, and `stellar-rpc` services.

#### Local + Docker (Active Development)

This setup is ideal for active development, allowing you to add debug points to the code.

1. Start the `db` and `stellar-rpc` containers:

   ```bash
   docker compose up -d db stellar-rpc
   ```

2. Run `api` and `ingest` locally:

   - **API**
      1. Source the `.env` file:

         ```bash
         source .env
         ```

      2. Run migrations:

         ```bash
         go run main.go migrate up
         ```

      3. Generate channel accounts:

         ```bash
         go run main.go channel-account ensure 5
         ```

      4. Start the API server:

         ```bash
         go run main.go serve
         ```

   - **Ingest**
     1. In a separate terminal, source the `.env` file and run the ingestion service:

        ```bash
        source .env
        go run main.go ingest
        ```

This allows us to establish a dev cycle where you can make changes to the code and restart the `api` and `ingest`
services to test them. Based on the IDE you are using, you can add the build configurations for these services, along
with the environment variables to add breakpoints to your code.

### Testing

The wallet-backend includes both unit and integration tests to ensure comprehensive coverage.

#### Unit Tests

Unit tests can be run using the following command:

```bash
go test ./...
```

**Dependencies:**

- A `db` needs to be available and configured through the `DATABASE_URL` environment variable.

#### Integration Tests

Integration tests can be executed with the following command:

```bash
go run main.go integration-tests
```

**Dependencies:**

- Ensure your environment is configured as described in the setup section.
- Both `db` and `stellar-rpc` services should be running, either in Docker containers or locally.

This setup allows you to verify both the isolated functionality of components (unit tests) and their interactions (integration tests) within the wallet-backend.<|MERGE_RESOLUTION|>--- conflicted
+++ resolved
@@ -1,11 +1,7 @@
 # Wallet-Backend
 
-<<<<<<< HEAD
 [![Swagger Documentation](https://img.shields.io/badge/docs-swagger-blue?logo=swagger)](https://petstore.swagger.io/?url=https://raw.githubusercontent.com/stellar/wallet-backend/refs/heads/main/openapi/main.yaml)
 
-A backend for Stellar wallet applications that provides transaction submission, account management, and 
-payment tracking capabilities. 
-=======
 The wallet-backend serves as a backend service for Stellar wallet applications, providing transaction submission,
 account management, and payment tracking capabilities.
 
@@ -22,7 +18,6 @@
     - [Testing](#testing)
       - [Unit Tests](#unit-tests)
       - [Integration Tests](#integration-tests)
->>>>>>> aa0ed75a
 
 ## Overview
 
