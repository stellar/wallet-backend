module github.com/stellar/wallet-backend

go 1.23.2

require (
<<<<<<< HEAD
	github.com/alitto/pond v1.9.2
	github.com/aws/aws-sdk-go v1.45.26
	github.com/getsentry/sentry-go v0.28.1
=======
	github.com/aws/aws-sdk-go v1.55.5
	github.com/getsentry/sentry-go v0.29.0
>>>>>>> 1e7ab45f
	github.com/go-chi/chi v4.1.2+incompatible
	github.com/go-playground/validator/v10 v10.22.1
	github.com/google/uuid v1.6.0
	github.com/jmoiron/sqlx v1.4.0
	github.com/lib/pq v1.10.9
	github.com/rubenv/sql-migrate v1.7.0
	github.com/sirupsen/logrus v1.9.3
	github.com/spf13/cobra v1.8.1
	github.com/spf13/viper v1.19.0
	github.com/stellar/go v0.0.0-20240416222646-fd107948e6c4
	github.com/stellar/go-xdr v0.0.0-20231122183749-b53fb00bcac2
	github.com/stretchr/testify v1.9.0
	golang.org/x/term v0.25.0
)

require (
	cloud.google.com/go v0.112.1 // indirect
	cloud.google.com/go/compute v1.24.0 // indirect
	cloud.google.com/go/compute/metadata v0.2.3 // indirect
	cloud.google.com/go/iam v1.1.6 // indirect
	cloud.google.com/go/storage v1.38.0 // indirect
	github.com/BurntSushi/toml v1.3.2 // indirect
	github.com/Masterminds/squirrel v1.5.4 // indirect
	github.com/Microsoft/go-winio v0.6.1 // indirect
	github.com/asaskevich/govalidator v0.0.0-20230301143203-a9d515a09cc2 // indirect
	github.com/beorn7/perks v1.0.1 // indirect
	github.com/cenkalti/backoff/v4 v4.2.1 // indirect
	github.com/cespare/xxhash/v2 v2.2.0 // indirect
	github.com/davecgh/go-spew v1.1.2-0.20180830191138-d8f796af33cc // indirect
	github.com/djherbis/fscache v0.10.1 // indirect
	github.com/felixge/httpsnoop v1.0.4 // indirect
	github.com/fsnotify/fsnotify v1.7.0 // indirect
	github.com/gabriel-vasile/mimetype v1.4.3 // indirect
	github.com/go-errors/errors v1.5.1 // indirect
	github.com/go-gorp/gorp/v3 v3.1.0 // indirect
	github.com/go-logr/logr v1.4.1 // indirect
	github.com/go-logr/stdr v1.2.2 // indirect
	github.com/go-playground/locales v0.14.1 // indirect
	github.com/go-playground/universal-translator v0.18.1 // indirect
	github.com/golang/groupcache v0.0.0-20210331224755-41bb18bfe9da // indirect
	github.com/golang/protobuf v1.5.3 // indirect
	github.com/google/s2a-go v0.1.7 // indirect
	github.com/googleapis/enterprise-certificate-proxy v0.3.2 // indirect
	github.com/googleapis/gax-go/v2 v2.12.3 // indirect
	github.com/gorilla/schema v1.4.1 // indirect
	github.com/hashicorp/golang-lru v1.0.2 // indirect
	github.com/hashicorp/hcl v1.0.0 // indirect
	github.com/inconshreveable/mousetrap v1.1.0 // indirect
	github.com/jmespath/go-jmespath v0.4.0 // indirect
	github.com/lann/builder v0.0.0-20180802200727-47ae307949d0 // indirect
	github.com/lann/ps v0.0.0-20150810152359-62de8c46ede0 // indirect
	github.com/leodido/go-urn v1.4.0 // indirect
	github.com/magiconair/properties v1.8.7 // indirect
	github.com/manucorporat/sse v0.0.0-20160126180136-ee05b128a739 // indirect
	github.com/matttproud/golang_protobuf_extensions v1.0.4 // indirect
	github.com/mitchellh/mapstructure v1.5.0 // indirect
	github.com/pelletier/go-toml v1.9.5 // indirect
	github.com/pelletier/go-toml/v2 v2.2.2 // indirect
	github.com/pkg/errors v0.9.1 // indirect
	github.com/pmezard/go-difflib v1.0.1-0.20181226105442-5d4384ee4fb2 // indirect
	github.com/prometheus/client_golang v1.17.0 // indirect
	github.com/prometheus/client_model v0.5.0 // indirect
	github.com/prometheus/common v0.44.0 // indirect
	github.com/prometheus/procfs v0.12.0 // indirect
	github.com/rs/cors v1.11.0 // indirect
	github.com/sagikazarmark/locafero v0.4.0 // indirect
	github.com/sagikazarmark/slog-shim v0.1.0 // indirect
	github.com/segmentio/go-loggly v0.5.1-0.20171222203950-eb91657e62b2 // indirect
	github.com/sourcegraph/conc v0.3.0 // indirect
	github.com/spf13/afero v1.11.0 // indirect
	github.com/spf13/cast v1.6.0 // indirect
	github.com/spf13/pflag v1.0.5 // indirect
	github.com/stretchr/objx v0.5.2 // indirect
	github.com/subosito/gotenv v1.6.0 // indirect
	go.opencensus.io v0.24.0 // indirect
	go.opentelemetry.io/contrib/instrumentation/google.golang.org/grpc/otelgrpc v0.49.0 // indirect
	go.opentelemetry.io/contrib/instrumentation/net/http/otelhttp v0.49.0 // indirect
	go.opentelemetry.io/otel v1.24.0 // indirect
	go.opentelemetry.io/otel/metric v1.24.0 // indirect
	go.opentelemetry.io/otel/trace v1.24.0 // indirect
	go.uber.org/multierr v1.11.0 // indirect
	golang.org/x/crypto v0.21.0 // indirect
	golang.org/x/exp v0.0.0-20231006140011-7918f672742d // indirect
	golang.org/x/mod v0.13.0 // indirect
	golang.org/x/net v0.23.0 // indirect
	golang.org/x/oauth2 v0.18.0 // indirect
	golang.org/x/sync v0.6.0 // indirect
	golang.org/x/sys v0.26.0 // indirect
	golang.org/x/text v0.14.0 // indirect
	golang.org/x/time v0.5.0 // indirect
	golang.org/x/tools v0.14.0 // indirect
	google.golang.org/api v0.171.0 // indirect
	google.golang.org/appengine v1.6.8 // indirect
	google.golang.org/genproto v0.0.0-20240213162025-012b6fc9bca9 // indirect
	google.golang.org/genproto/googleapis/api v0.0.0-20240311132316-a219d84964c2 // indirect
	google.golang.org/genproto/googleapis/rpc v0.0.0-20240314234333-6e1732d8331c // indirect
	google.golang.org/grpc v1.62.1 // indirect
	google.golang.org/protobuf v1.33.0 // indirect
	gopkg.in/djherbis/atime.v1 v1.0.0 // indirect
	gopkg.in/djherbis/stream.v1 v1.3.1 // indirect
	gopkg.in/ini.v1 v1.67.0 // indirect
	gopkg.in/tylerb/graceful.v1 v1.2.15 // indirect
	gopkg.in/yaml.v3 v3.0.1 // indirect
)<|MERGE_RESOLUTION|>--- conflicted
+++ resolved
@@ -3,14 +3,13 @@
 go 1.23.2
 
 require (
-<<<<<<< HEAD
+
 	github.com/alitto/pond v1.9.2
-	github.com/aws/aws-sdk-go v1.45.26
-	github.com/getsentry/sentry-go v0.28.1
-=======
 	github.com/aws/aws-sdk-go v1.55.5
 	github.com/getsentry/sentry-go v0.29.0
->>>>>>> 1e7ab45f
+
+
+
 	github.com/go-chi/chi v4.1.2+incompatible
 	github.com/go-playground/validator/v10 v10.22.1
 	github.com/google/uuid v1.6.0
