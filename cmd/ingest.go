package cmd

import (
	"fmt"
	"go/types"

	_ "github.com/lib/pq"
	"github.com/spf13/cobra"
	"github.com/stellar/go/support/config"
	"github.com/stellar/go/support/log"

	"github.com/stellar/wallet-backend/cmd/utils"
	"github.com/stellar/wallet-backend/internal/apptracker/sentry"
	"github.com/stellar/wallet-backend/internal/ingest"
)

type ingestCmd struct{}

func (c *ingestCmd) Command() *cobra.Command {
	cfg := ingest.Configs{}
	var sentryDSN string
	var stellarEnvironment string
	var ledgerBackendType string
	cfgOpts := config.ConfigOptions{
		utils.DatabaseURLOption(&cfg.DatabaseURL),
		utils.LogLevelOption(&cfg.LogLevel),
		utils.SentryDSNOption(&sentryDSN),
		utils.StellarEnvironmentOption(&stellarEnvironment),
		utils.NetworkOption(&cfg.Network),
		utils.RPCURLOption(&cfg.RPCURL),
		utils.StartLedgerOption(&cfg.StartLedger),
		utils.EndLedgerOption(&cfg.EndLedger),
		utils.NetworkPassphraseOption(&cfg.NetworkPassphrase),
		utils.IngestServerPortOption(&cfg.ServerPort),
		utils.AdminPortOption(&cfg.AdminPort),
		utils.GetLedgersLimitOption(&cfg.GetLedgersLimit),
		utils.RedisHostOption(&cfg.RedisHost),
		utils.RedisPortOption(&cfg.RedisPort),
		utils.EnableParticipantFilteringOption(&cfg.EnableParticipantFiltering),
		{
			Name:        "ingestion-mode",
			Usage:       "What mode to run ingestion in - live or backfill",
			OptType:     types.String,
			ConfigKey:   &cfg.IngestionMode,
			FlagDefault: string(ingest.IngestionModeLive),
			Required:    true,
		},
		{
			Name:        "latest-ledger-cursor-name",
			Usage:       "Name of last synced ledger cursor, used to keep track of the last ledger ingested by the service. When starting up, ingestion will resume from the ledger number stored in this record. It should be an unique name per container as different containers would overwrite the cursor value of its peers when using the same cursor name.",
			OptType:     types.String,
			ConfigKey:   &cfg.LatestLedgerCursorName,
			FlagDefault: "latest_ingest_ledger",
			Required:    true,
		},
		{
			Name:        "oldest-ledger-cursor-name",
			Usage:       "Name of the oldest ledger cursor, used to track the earliest ledger ingested by the service. Used for backfill operations to know where historical data begins.",
			OptType:     types.String,
			ConfigKey:   &cfg.OldestLedgerCursorName,
			FlagDefault: "oldest_ingest_ledger",
			Required:    true,
		},
		{
			Name:        "archive-url",
			Usage:       "Archive URL for history archives",
			OptType:     types.String,
			ConfigKey:   &cfg.ArchiveURL,
			FlagDefault: "https://history.stellar.org/prd/core-testnet/core_testnet_001/",
			Required:    true,
		},
		{
			Name:        "checkpoint-frequency",
			Usage:       "Checkpoint frequency for history archive (number of ledgers between checkpoints). Use 64 for production usage, 8 for integration tests with accelerated time.",
			OptType:     types.Int,
			ConfigKey:   &cfg.CheckpointFrequency,
			FlagDefault: 64,
			Required:    false,
		},
		{
			Name:        "ledger-backend-type",
			Usage:       "Type of ledger backend to use for fetching ledgers. Options: 'rpc' or 'datastore' (default)",
			OptType:     types.String,
			ConfigKey:   &ledgerBackendType,
			FlagDefault: string(ingest.LedgerBackendTypeDatastore),
			Required:    false,
		},
		{
			Name:        "datastore-config-path",
			Usage:       "Path to TOML config file for datastore backend. Required when ledger-backend-type is 'datastore'",
			OptType:     types.String,
			ConfigKey:   &cfg.DatastoreConfigPath,
			FlagDefault: "config/datastore-pubnet.toml",
			Required:    false,
		},
		{
			Name:        "skip-tx-meta",
			Usage:       "Skip storing transaction metadata (meta_xdr) to reduce storage space and improve insertion performance.",
			OptType:     types.Bool,
			ConfigKey:   &cfg.SkipTxMeta,
			FlagDefault: true,
			Required:    false,
		},
		{
			Name:        "skip-tx-envelope",
			Usage:       "Skip storing transaction envelope (envelope_xdr) to reduce storage space and improve insertion performance.",
			OptType:     types.Bool,
			ConfigKey:   &cfg.SkipTxEnvelope,
			FlagDefault: true,
<<<<<<< HEAD
			Required:    false,
		},
		{
			Name:        "enable-participant-filtering",
			Usage:       "When enabled, only store transactions, operations, and state changes for pre-registered accounts. When disabled (default), store all data.",
			OptType:     types.Bool,
			ConfigKey:   &cfg.EnableParticipantFiltering,
			FlagDefault: false,
=======
>>>>>>> fbebbd50
			Required:    false,
		},
	}

	cmd := &cobra.Command{
		Use:   "ingest",
		Short: "Run Ingestion service",
		PersistentPreRunE: func(cmd *cobra.Command, args []string) error {
			if err := cfgOpts.RequireE(); err != nil {
				return fmt.Errorf("requiring values of config options: %w", err)
			}
			if err := cfgOpts.SetValues(); err != nil {
				return fmt.Errorf("setting values of config options: %w", err)
			}

			// Convert ledger backend type string to typed value
			switch ledgerBackendType {
			case string(ingest.LedgerBackendTypeRPC):
				cfg.LedgerBackendType = ingest.LedgerBackendTypeRPC
			case string(ingest.LedgerBackendTypeDatastore):
				cfg.LedgerBackendType = ingest.LedgerBackendTypeDatastore
			default:
				return fmt.Errorf("invalid ledger-backend-type '%s', must be 'rpc' or 'datastore'", ledgerBackendType)
			}

			appTracker, err := sentry.NewSentryTracker(sentryDSN, stellarEnvironment, 5)
			if err != nil {
				return fmt.Errorf("initializing app tracker: %w", err)
			}
			cfg.AppTracker = appTracker
			return nil
		},
		RunE: func(_ *cobra.Command, _ []string) error {
			return c.Run(cfg)
		},
	}

	if err := cfgOpts.Init(cmd); err != nil {
		log.Fatalf("Error initializing a config option: %s", err.Error())
	}

	return cmd
}

func (c *ingestCmd) Run(cfg ingest.Configs) error {
	err := ingest.Ingest(cfg)
	if err != nil {
		return fmt.Errorf("running ingest: %w", err)
	}
	return nil
}<|MERGE_RESOLUTION|>--- conflicted
+++ resolved
@@ -107,17 +107,6 @@
 			OptType:     types.Bool,
 			ConfigKey:   &cfg.SkipTxEnvelope,
 			FlagDefault: true,
-<<<<<<< HEAD
-			Required:    false,
-		},
-		{
-			Name:        "enable-participant-filtering",
-			Usage:       "When enabled, only store transactions, operations, and state changes for pre-registered accounts. When disabled (default), store all data.",
-			OptType:     types.Bool,
-			ConfigKey:   &cfg.EnableParticipantFiltering,
-			FlagDefault: false,
-=======
->>>>>>> fbebbd50
 			Required:    false,
 		},
 	}
