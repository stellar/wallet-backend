package cmd

import (
	"fmt"
	"go/types"

	_ "github.com/lib/pq"
	"github.com/spf13/cobra"
	"github.com/stellar/go/support/config"
	"github.com/stellar/go/support/log"

	"github.com/stellar/wallet-backend/cmd/utils"
	"github.com/stellar/wallet-backend/internal/apptracker/sentry"
	"github.com/stellar/wallet-backend/internal/ingest"
)

type ingestCmd struct{}

func (c *ingestCmd) Command() *cobra.Command {
	cfg := ingest.Configs{}
	var sentryDSN string
	var stellarEnvironment string
	var ledgerBackendType string
	cfgOpts := config.ConfigOptions{
		utils.DatabaseURLOption(&cfg.DatabaseURL),
		utils.LogLevelOption(&cfg.LogLevel),
		utils.SentryDSNOption(&sentryDSN),
		utils.StellarEnvironmentOption(&stellarEnvironment),
		utils.NetworkOption(&cfg.Network),
		utils.RPCURLOption(&cfg.RPCURL),
		utils.StartLedgerOption(&cfg.StartLedger),
		utils.EndLedgerOption(&cfg.EndLedger),
		utils.NetworkPassphraseOption(&cfg.NetworkPassphrase),
		utils.IngestServerPortOption(&cfg.ServerPort),
		utils.AdminPortOption(&cfg.AdminPort),
		utils.GetLedgersLimitOption(&cfg.GetLedgersLimit),
		utils.RedisHostOption(&cfg.RedisHost),
		utils.RedisPortOption(&cfg.RedisPort),
		{
			Name:        "ledger-cursor-name",
			Usage:       "Name of last synced ledger cursor, used to keep track of the last ledger ingested by the service. When starting up, ingestion will resume from the ledger number stored in this record. It should be an unique name per container as different containers would overwrite the cursor value of its peers when using the same cursor name.",
			OptType:     types.String,
			ConfigKey:   &cfg.LedgerCursorName,
			FlagDefault: "live_ingest_cursor",
			Required:    true,
		},
		{
			Name:        "account-tokens-cursor-name",
			Usage:       "Name of last synced account tokens ledger cursor, used to keep track of the last ledger ingested by the service.",
			OptType:     types.String,
			ConfigKey:   &cfg.AccountTokensCursorName,
			FlagDefault: "live_account_tokens_ingest_cursor",
			Required:    true,
		},
		{
			Name:        "archive-url",
			Usage:       "Archive URL for history archives",
			OptType:     types.String,
			ConfigKey:   &cfg.ArchiveURL,
			FlagDefault: "https://history.stellar.org/prd/core-testnet/core_testnet_001/",
			Required:    true,
		},
		{
			Name:        "checkpoint-frequency",
			Usage:       "Checkpoint frequency for history archive (number of ledgers between checkpoints). Use 64 for production usage, 8 for integration tests with accelerated time.",
			OptType:     types.Int,
			ConfigKey:   &cfg.CheckpointFrequency,
			FlagDefault: 64,
			Required:    false,
		},
		{
			Name:        "ledger-backend-type",
			Usage:       "Type of ledger backend to use for fetching ledgers. Options: 'rpc' (default) or 'datastore'",
			OptType:     types.String,
			ConfigKey:   &ledgerBackendType,
			FlagDefault: string(ingest.LedgerBackendTypeDatastore),
			Required:    false,
		},
		{
			Name:        "datastore-config-path",
			Usage:       "Path to TOML config file for datastore backend. Required when ledger-backend-type is 'datastore'",
			OptType:     types.String,
			ConfigKey:   &cfg.DatastoreConfigPath,
			FlagDefault: "config/datastore-pubnet.toml",
			Required:    false,
		},
		{
			Name:        "skip-tx-meta",
			Usage:       "Skip storing transaction metadata (meta_xdr) to reduce storage space and improve insertion performance.",
			OptType:     types.Bool,
			ConfigKey:   &cfg.SkipTxMeta,
			FlagDefault: true,
			Required:    false,
		},
		{
<<<<<<< HEAD
			Name:        "skip-tx-envelope",
			Usage:       "Skip storing transaction envelope (envelope_xdr) to reduce storage space and improve insertion performance.",
			OptType:     types.Bool,
			ConfigKey:   &cfg.SkipTxEnvelope,
			FlagDefault: true,
=======
			Name:        "enable-participant-filtering",
			Usage:       "When enabled, only store transactions, operations, and state changes for pre-registered accounts. When disabled (default), store all data.",
			OptType:     types.Bool,
			ConfigKey:   &cfg.EnableParticipantFiltering,
			FlagDefault: false,
>>>>>>> b8bca17f
			Required:    false,
		},
	}

	cmd := &cobra.Command{
		Use:   "ingest",
		Short: "Run Ingestion service",
		PersistentPreRunE: func(cmd *cobra.Command, args []string) error {
			if err := cfgOpts.RequireE(); err != nil {
				return fmt.Errorf("requiring values of config options: %w", err)
			}
			if err := cfgOpts.SetValues(); err != nil {
				return fmt.Errorf("setting values of config options: %w", err)
			}

			// Convert ledger backend type string to typed value
			switch ledgerBackendType {
			case string(ingest.LedgerBackendTypeRPC):
				cfg.LedgerBackendType = ingest.LedgerBackendTypeRPC
			case string(ingest.LedgerBackendTypeDatastore):
				cfg.LedgerBackendType = ingest.LedgerBackendTypeDatastore
			default:
				return fmt.Errorf("invalid ledger-backend-type '%s', must be 'rpc' or 'datastore'", ledgerBackendType)
			}

			appTracker, err := sentry.NewSentryTracker(sentryDSN, stellarEnvironment, 5)
			if err != nil {
				return fmt.Errorf("initializing app tracker: %w", err)
			}
			cfg.AppTracker = appTracker
			return nil
		},
		RunE: func(_ *cobra.Command, _ []string) error {
			return c.Run(cfg)
		},
	}

	if err := cfgOpts.Init(cmd); err != nil {
		log.Fatalf("Error initializing a config option: %s", err.Error())
	}

	return cmd
}

func (c *ingestCmd) Run(cfg ingest.Configs) error {
	err := ingest.Ingest(cfg)
	if err != nil {
		return fmt.Errorf("running ingest: %w", err)
	}
	return nil
}<|MERGE_RESOLUTION|>--- conflicted
+++ resolved
@@ -93,19 +93,19 @@
 			Required:    false,
 		},
 		{
-<<<<<<< HEAD
 			Name:        "skip-tx-envelope",
 			Usage:       "Skip storing transaction envelope (envelope_xdr) to reduce storage space and improve insertion performance.",
 			OptType:     types.Bool,
 			ConfigKey:   &cfg.SkipTxEnvelope,
 			FlagDefault: true,
-=======
+			Required:    false,
+		},
+		{
 			Name:        "enable-participant-filtering",
 			Usage:       "When enabled, only store transactions, operations, and state changes for pre-registered accounts. When disabled (default), store all data.",
 			OptType:     types.Bool,
 			ConfigKey:   &cfg.EnableParticipantFiltering,
 			FlagDefault: false,
->>>>>>> b8bca17f
 			Required:    false,
 		},
 	}
